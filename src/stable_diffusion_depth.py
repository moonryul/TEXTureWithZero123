--- conflicted
+++ resolved
@@ -98,13 +98,7 @@
             config = OmegaConf.load("./src/zero123/zero123/configs/sd-objaverse-finetune-c_concat-256.yaml")
 
         # pl_sd = torch.load("./src/zero123/control_zero123.ckpt", map_location='cpu')
-<<<<<<< HEAD
-        #MJ: pl_sd = torch.load("./src/zero123/epoch=19-step=6359.ckpt", map_location='cpu')
-        
-        pl_sd = torch.load("./epoch=19-step=6359.ckpt", map_location='cpu') #MJ: added by MJ for branch swap-loops
-=======
-        pl_sd = torch.load("./epoch=19-step=6359.ckpt", map_location='cpu')
->>>>>>> d03aeacd
+        pl_sd = torch.load("./src/zero123/epoch=19-step=6359.ckpt", map_location='cpu')
         sd = pl_sd['state_dict']
 
         model = instantiate_from_config(config.model).to(self.device)
@@ -126,11 +120,7 @@
         self,
         cond_image,
         depth_map,
-<<<<<<< HEAD
-        x, y, z=1.0,  #MJ:x= phi, y=theta
-=======
-        x, y, z=0.7,
->>>>>>> d03aeacd
+        x, y, z=1.0,
         n_samples=1,
         scale=1.0,
         use_control=True
@@ -382,25 +372,25 @@
                         # truth with some noise. latents now refers to the image being denoised and plays the role of
                         # x in apply_model.
 
-                        torchvision.utils.save_image(self.decode_latents(latents), f"./texture_test/{round(math.degrees(phi))}_{round(math.degrees(theta))}_{i}_latents_before.png")
-                        torchvision.utils.save_image(self.decode_latents(noised_truth), f"./texture_test/{round(math.degrees(phi))}_{round(math.degrees(theta))}_{i}_noised_truth.png")
-                        torchvision.utils.save_image(F.interpolate(curr_mask, size=(512, 512))[0], f"./texture_test/{round(math.degrees(phi))}_{round(math.degrees(theta))}_{i}_curr_mask.png")
-                        # torchvision.utils.save_image(F.interpolate(original_depth_mask, size=(512, 512))[0], f"/home/jaehoon/texture_test/{round(math.degrees(phi))}_{round(math.degrees(theta))}_{i}_depth_mask.png")
-                        torchvision.utils.save_image(pred_rgb_512, f"./texture_test/{round(math.degrees(phi))}_{round(math.degrees(theta))}_{i}_pred_rgb_512.png")
-
-                        # JA: This blend operation is executed for the traditional depth pipeline and the zero123 pipeline
-                        latents = latents * curr_mask + noised_truth * (1 - curr_mask)
-                        torchvision.utils.save_image(self.decode_latents(latents), f"./texture_test/{round(math.degrees(phi))}_{round(math.degrees(theta))}_{i}_latents_after.png")
-
-                        debug_image_paths = [
-                            f"./texture_test/{round(math.degrees(phi))}_{round(math.degrees(theta))}_{i}_latents_before.png",
-                            f"./texture_test/{round(math.degrees(phi))}_{round(math.degrees(theta))}_{i}_pred_rgb_512.png",
-                            f"./texture_test/{round(math.degrees(phi))}_{round(math.degrees(theta))}_{i}_noised_truth.png",
-                            f"./texture_test/{round(math.degrees(phi))}_{round(math.degrees(theta))}_{i}_curr_mask.png",
-                            f"./texture_test/{round(math.degrees(phi))}_{round(math.degrees(theta))}_{i}_latents_after.png"
-                        ]
-                        images = [Image.open(x) for x in debug_image_paths]
-                        widths, heights = zip(*(i.size for i in images))
+                            torchvision.utils.save_image(self.decode_latents(latents), f"/home/jaehoon/texture_test/{round(math.degrees(phi))}_{round(math.degrees(theta))}_{i}_latents_before.png")
+                            torchvision.utils.save_image(self.decode_latents(noised_truth), f"/home/jaehoon/texture_test/{round(math.degrees(phi))}_{round(math.degrees(theta))}_{i}_noised_truth.png")
+                            torchvision.utils.save_image(F.interpolate(curr_mask, size=(512, 512))[0], f"/home/jaehoon/texture_test/{round(math.degrees(phi))}_{round(math.degrees(theta))}_{i}_curr_mask.png")
+                            # torchvision.utils.save_image(F.interpolate(original_depth_mask, size=(512, 512))[0], f"/home/jaehoon/texture_test/{round(math.degrees(phi))}_{round(math.degrees(theta))}_{i}_depth_mask.png")
+                            torchvision.utils.save_image(pred_rgb_512, f"/home/jaehoon/texture_test/{round(math.degrees(phi))}_{round(math.degrees(theta))}_{i}_pred_rgb_512.png")
+
+                            # JA: This blend operation is executed for the traditional depth pipeline and the zero123 pipeline
+                            latents = latents * curr_mask + noised_truth * (1 - curr_mask)
+                            torchvision.utils.save_image(self.decode_latents(latents), f"/home/jaehoon/texture_test/{round(math.degrees(phi))}_{round(math.degrees(theta))}_{i}_latents_after.png")
+
+                            debug_image_paths = [
+                                f"/home/jaehoon/texture_test/{round(math.degrees(phi))}_{round(math.degrees(theta))}_{i}_latents_before.png",
+                                f"/home/jaehoon/texture_test/{round(math.degrees(phi))}_{round(math.degrees(theta))}_{i}_pred_rgb_512.png",
+                                f"/home/jaehoon/texture_test/{round(math.degrees(phi))}_{round(math.degrees(theta))}_{i}_noised_truth.png",
+                                f"/home/jaehoon/texture_test/{round(math.degrees(phi))}_{round(math.degrees(theta))}_{i}_curr_mask.png",
+                                f"/home/jaehoon/texture_test/{round(math.degrees(phi))}_{round(math.degrees(theta))}_{i}_latents_after.png"
+                            ]
+                            images = [Image.open(x) for x in debug_image_paths]
+                            widths, heights = zip(*(i.size for i in images))
 
                         total_width = sum(widths)
                         max_height = max(heights)
@@ -412,7 +402,7 @@
                             new_im.paste(im, (x_offset,0))
                             x_offset += im.size[0]
 
-                        new_im.save(f'./texture_test/{round(math.degrees(phi))}_{round(math.degrees(theta))}_{i}.png')
+                            new_im.save(f'/home/jaehoon/texture_test/{round(math.degrees(phi))}_{round(math.degrees(theta))}_{i}.png')
 
                         for image_path in debug_image_paths:
                             os.remove(image_path)
@@ -438,7 +428,6 @@
                         noise_pred_uncond, noise_pred_text = noise_pred.chunk(2)
 
                         noise_pred = noise_pred_uncond + guidance_scale * (noise_pred_text - noise_pred_uncond)
-<<<<<<< HEAD
 
                     else: #MJ: view_dir = "left" (2nd view)
                         # JA: zero123 or control zero123
@@ -446,13 +435,13 @@
                         # JA: The following block was added to handle the control image for zero123
                         use_control = self.second_model_type == "control_zero123"
 
-                        cond, uc = self.get_zero123_inputs(
-                            F.interpolate(front_image, size=(512, 512)), #MJ: front_image: (1,3,919,919)
-                            F.interpolate(original_depth_mask, size=(512, 512))[0],  #MJ: original_depth_mask: (1,1,919,919)
-                            phi, theta,
-                            scale=guidance_scale,
-                            use_control=use_control
-                        )
+                            cond, uc = self.get_zero123_inputs(
+                                F.interpolate(front_image, size=(512, 512)),
+                                F.interpolate(original_depth_mask, size=(512, 512))[0],
+                                phi, theta,
+                                scale=guidance_scale,
+                                use_control=use_control
+                            )
 
                         t = t[None].to(self.device)
                         with torch.no_grad():
@@ -469,43 +458,43 @@
                                 # not a tensor
 
 
-                                # if not individual_control_of_conditions:
-                                # if condition_guidance_scales is None or not 'i' in condition_guidance_scales.keys():
-                                #     zero123_guidance_scale = condition_guidance_scales["all"]
-                                #     model_uncond_all = self.second_model.apply_model(latents, t, uc)
-                                #     model_t = self.second_model.apply_model(latents, t, cond)
-                                #     noise_pred = model_uncond_all + zero123_guidance_scale * (model_t - model_uncond_all)
-                                # else:
-                                model_concat_control_no_crossattn = self.second_model.apply_model(latents, t, {
-                                    "c_crossattn": uc["c_crossattn"],
-                                    "c_concat": cond["c_concat"],
-                                    "c_control": cond["c_control"]
-                                })
-
-                                model_concat_no_control_no_crossattn = self.second_model.apply_model(latents, t, {
-                                    "c_crossattn": uc["c_crossattn"],
-                                    "c_concat": cond["c_concat"],
-                                    "c_control": uc["c_control"]
-                                })
-
-                                model_concat_control_crossattn = self.second_model.apply_model(latents, t, {
-                                    "c_crossattn": cond["c_crossattn"],
-                                    "c_concat": cond["c_concat"],
-                                    "c_control": cond["c_control"]
-                                })
-
-                                guidance_i = condition_guidance_scales["i"]
-                                guidance_t = condition_guidance_scales["t"]
-
-                                noise_pred = model_concat_no_control_no_crossattn \
-                                    + guidance_i * (model_concat_control_no_crossattn - model_concat_no_control_no_crossattn) \
-                                    + guidance_t * (model_concat_control_crossattn - model_concat_control_no_crossattn)
-
-                                # noise_pred = model_uncond + guidance_scale_all * (model_t - model_uncond)
-                                #            = a + CFG * (b - a)
-
-                                # model_uncond = the unconditional prediction with all three conditions set to None
-                                # model_uncond_concat = the unconditional prediction with only concat condition set to None
+                                    # if not individual_control_of_conditions:
+                                    # if condition_guidance_scales is None or not 'i' in condition_guidance_scales.keys():
+                                    #     zero123_guidance_scale = condition_guidance_scales["all"]
+                                    #     model_uncond_all = self.second_model.apply_model(latents, t, uc)
+                                    #     model_t = self.second_model.apply_model(latents, t, cond)
+                                    #     noise_pred = model_uncond_all + zero123_guidance_scale * (model_t - model_uncond_all)
+                                    # else:
+                                    model_concat_control_no_crossattn = self.second_model.apply_model(latents, t, {
+                                        "c_crossattn": uc["c_crossattn"],
+                                        "c_concat": cond["c_concat"],
+                                        "c_control": cond["c_control"]
+                                    })
+
+                                    model_concat_no_control_no_crossattn = self.second_model.apply_model(latents, t, {
+                                        "c_crossattn": uc["c_crossattn"],
+                                        "c_concat": cond["c_concat"],
+                                        "c_control": uc["c_control"]
+                                    })
+
+                                    model_concat_control_crossattn = self.second_model.apply_model(latents, t, {
+                                        "c_crossattn": cond["c_crossattn"],
+                                        "c_concat": cond["c_concat"],
+                                        "c_control": cond["c_control"]
+                                    })
+
+                                    guidance_i = condition_guidance_scales["i"]
+                                    guidance_t = condition_guidance_scales["t"]
+
+                                    noise_pred = model_concat_no_control_no_crossattn \
+                                        + guidance_i * (model_concat_control_no_crossattn - model_concat_no_control_no_crossattn) \
+                                        + guidance_t * (model_concat_control_crossattn - model_concat_control_no_crossattn)
+
+                                    # noise_pred = model_uncond + guidance_scale_all * (model_t - model_uncond)
+                                    #            = a + CFG * (b - a)
+
+                                    # model_uncond = the unconditional prediction with all three conditions set to None
+                                    # model_uncond_concat = the unconditional prediction with only concat condition set to None
 
                     # compute the previous noisy sample x_t -> x_t-1
 
@@ -521,170 +510,8 @@
                     image = Image.fromarray((image[0] * 255).round().astype("uint8"))
                     intermediate_results.append(image)
 
-                # JA: Denoise one step. This is applied for every pipeline at each iteration
-                latents = self.scheduler.step(noise_pred, t, latents)['prev_sample']
-=======
-                    else:
-                        # JA: depth pipeline
-
-                        if mask_constraints_iters and update_mask is not None:
-                            noised_truth = self.scheduler.add_noise(gt_latents, noise, t) # JA: noised_truth is z_Q_t and gt_latents is z_Q_0 (00XX_cropped_input.jpg)
-                            # JA: update_mask and check_mask are used in both the inpainting and depth pipelines
-                            # This implements formula 2 of the paper.
-                            if check_mask is not None and i < int(len(timesteps) * check_mask_iters):
-                                curr_mask = check_mask
-                            else:
-                                curr_mask = update_mask # JA: update_mask means "refine" in the paper
-
-                            # JA: This corresponds to the formula 1 of the equation paper.
-                            # z_i ← z_i * m_blended + z_Q_t * (1 − m_blended)
-                            # m_blended is curr_mask, which indicates the fill-in/inpaint location
-                            # (1 - curr_mask) is the background
-                            # On the right side, the latents is the random tensor and the noised_truth is the ground
-                            # truth with some noise. latents now refers to the image being denoised and plays the role of
-                            # x in apply_model.
-
-                            torchvision.utils.save_image(self.decode_latents(latents), f"./texture_test/{round(math.degrees(phi))}_{round(math.degrees(theta))}_{i}_latents_before.png")
-                            torchvision.utils.save_image(self.decode_latents(noised_truth), f"./texture_test/{round(math.degrees(phi))}_{round(math.degrees(theta))}_{i}_noised_truth.png")
-                            torchvision.utils.save_image(F.interpolate(curr_mask, size=(image_size, image_size))[0], f"./texture_test/{round(math.degrees(phi))}_{round(math.degrees(theta))}_{i}_curr_mask.png")
-                            # torchvision.utils.save_image(F.interpolate(original_depth_mask, size=(512, 512))[0], f"./texture_test/{round(math.degrees(phi))}_{round(math.degrees(theta))}_{i}_depth_mask.png")
-                            torchvision.utils.save_image(pred_rgb_small, f"./texture_test/{round(math.degrees(phi))}_{round(math.degrees(theta))}_{i}_pred_rgb_512.png")
-
-                            # JA: This blend operation is executed for the traditional depth pipeline and the zero123 pipeline
-                            latents = latents * curr_mask + noised_truth * (1 - curr_mask)
-                            torchvision.utils.save_image(self.decode_latents(latents), f"./texture_test/{round(math.degrees(phi))}_{round(math.degrees(theta))}_{i}_latents_after.png")
-
-                            debug_image_paths = [
-                                f"./texture_test/{round(math.degrees(phi))}_{round(math.degrees(theta))}_{i}_latents_before.png",
-                                f"./texture_test/{round(math.degrees(phi))}_{round(math.degrees(theta))}_{i}_pred_rgb_512.png",
-                                f"./texture_test/{round(math.degrees(phi))}_{round(math.degrees(theta))}_{i}_noised_truth.png",
-                                f"./texture_test/{round(math.degrees(phi))}_{round(math.degrees(theta))}_{i}_curr_mask.png",
-                                f"./texture_test/{round(math.degrees(phi))}_{round(math.degrees(theta))}_{i}_latents_after.png"
-                            ]
-                            images = [Image.open(x) for x in debug_image_paths]
-                            widths, heights = zip(*(i.size for i in images))
-
-                            total_width = sum(widths)
-                            max_height = max(heights)
-
-                            new_im = Image.new('RGB', (total_width, max_height))
-
-                            x_offset = 0
-                            for im in images:
-                                new_im.paste(im, (x_offset,0))
-                                x_offset += im.size[0]
-
-                            new_im.save(f'./texture_test/{round(math.degrees(phi))}_{round(math.degrees(theta))}_{i}.png')
-
-                            for image_path in debug_image_paths:
-                                os.remove(image_path)
-                        # JA: latents is random initially
-
-                        if self.second_model_type is None or view_dir == "front":
-                            # JA: SD 2.0 depth pipeline
-
-                            # expand the latents if we are doing classifier-free guidance to avoid doing two forward passes.
-                            latent_model_input = torch.cat([latents] * 2)
-                            latent_model_input = self.scheduler.scale_model_input(latent_model_input,
-                                                                                t)  # NOTE: This does nothing
-
-                            latent_model_input_depth = torch.cat([latent_model_input, depth_mask], dim=1)
-                            # predict the noise residual
-                            with torch.no_grad():
-                                noise_pred = self.unet(latent_model_input_depth, t, encoder_hidden_states=text_embeddings)[
-                                    'sample']
-                                        # JA: Although there are six text embeddings, we generate 10 images because we have
-                                        # 10 depth maps.
-
-                            # perform guidance
-                            noise_pred_uncond, noise_pred_text = noise_pred.chunk(2)
-
-                            noise_pred = noise_pred_uncond + guidance_scale * (noise_pred_text - noise_pred_uncond)
-
-                        else:
-                            # JA: zero123 or control zero123
-
-                            # JA: The following block was added to handle the control image for zero123
-                            use_control = self.second_model_type == "control_zero123"
-
-                            cond, uc = self.get_zero123_inputs(
-                                F.interpolate(front_image, size=(image_size, image_size)),
-                                F.interpolate(original_depth_mask, size=(image_size, image_size))[0],
-                                theta, phi,
-                                scale=guidance_scale,
-                                use_control=use_control
-                            )
-
-                            t = t[None].to(self.device)
-                            with torch.no_grad():
-                                # JA: Note that latents -- not latent_model_input -- goes into each
-                                # apply_model call, because latent_model_input is created on the
-                                # assumption that cond and uncond will be sampled at the same time
-
-                                if uc is None: # JA: We do not consider the negative direction of the unconditional/random generation
-                                    # model_t = model_uncond = self.second_model.apply_model(latents, t, cond)
-                                    noise_pred = self.second_model.apply_model(latents, t, cond)
-                                else:
-                                    # JA: We separate conditional generation and unconditional generation because the concatenating uncond
-                                    # and cond raises a type mismatch error because cond can contain None value for c_control and None is
-                                    # not a tensor
-
-
-                                    # if not individual_control_of_conditions:
-                                    if condition_guidance_scales is None:
-                                        zero123_guidance_scale = 3#condition_guidance_scales["all"]
-                                        model_uncond_all = self.second_model.apply_model(latents, t, uc)
-                                        model_t = self.second_model.apply_model(latents, t, cond)
-                                        noise_pred = model_uncond_all + zero123_guidance_scale * (model_t - model_uncond_all)
-                                    else:
-                                        model_concat_control_no_crossattn = self.second_model.apply_model(latents, t, {
-                                            "c_crossattn": uc["c_crossattn"],
-                                            "c_concat": cond["c_concat"],
-                                            "c_control": cond["c_control"]
-                                        })
-
-                                        model_concat_no_control_no_crossattn = self.second_model.apply_model(latents, t, {
-                                            "c_crossattn": uc["c_crossattn"],
-                                            "c_concat": cond["c_concat"],
-                                            "c_control": uc["c_control"]
-                                        })
-
-                                        model_concat_control_crossattn = self.second_model.apply_model(latents, t, {
-                                            "c_crossattn": cond["c_crossattn"],
-                                            "c_concat": cond["c_concat"],
-                                            "c_control": cond["c_control"]
-                                        })
-
-                                        guidance_i = condition_guidance_scales["i"]
-                                        guidance_t = condition_guidance_scales["t"]
-
-                                        noise_pred = model_concat_no_control_no_crossattn \
-                                            + guidance_i * (model_concat_control_no_crossattn - model_concat_no_control_no_crossattn) \
-                                            + guidance_t * (model_concat_control_crossattn - model_concat_control_no_crossattn)
-
-                                        # noise_pred = model_uncond + guidance_scale_all * (model_t - model_uncond)
-                                        #            = a + CFG * (b - a)
-
-                                        # model_uncond = the unconditional prediction with all three conditions set to None
-                                        # model_uncond_concat = the unconditional prediction with only concat condition set to None
-
-                    # compute the previous noisy sample x_t -> x_t-1
-
-                    if intermediate_vis:
-                        vis_alpha_t = torch.sqrt(self.scheduler.alphas_cumprod)
-                        vis_sigma_t = torch.sqrt(1 - self.scheduler.alphas_cumprod)
-                        a_t, s_t = vis_alpha_t[t], vis_sigma_t[t]
-                        vis_latents = (latents - s_t * noise) / a_t
-                        vis_latents = 1 / 0.18215 * vis_latents
-                        image = self.vae.decode(vis_latents).sample
-                        image = (image / 2 + 0.5).clamp(0, 1)
-                        image = image.cpu().permute(0, 2, 3, 1).numpy()
-                        image = Image.fromarray((image[0] * 255).round().astype("uint8"))
-                        intermediate_results.append(image)
-
                     # JA: Denoise one step. This is applied for every pipeline at each iteration
-                    latents = self.scheduler.step(noise_pred, t, latents)['prev_sample'] # return x_prev, pred_x0
->>>>>>> d03aeacd
+                    latents = self.scheduler.step(noise_pred, t, latents)['prev_sample']
 
             return latents
         # JA: end of sample function
@@ -703,21 +530,13 @@
             latents = inputs
         else:
             # JA: inputs is the "cropped_input" which represents the non-zero region of the rendered image of the current texture atlas
-<<<<<<< HEAD
-            pred_rgb_512 = F.interpolate(inputs, (512, 512), mode='bilinear', # JA: inputs is Q_0
-=======
-            pred_rgb_small = F.interpolate(inputs, (image_size, image_size), mode='bilinear',
->>>>>>> d03aeacd
+            pred_rgb_512 = F.interpolate(inputs, (512, 512), mode='bilinear',
                                          align_corners=False) # JA: Shape of inputs is (827, 827)
 
             # if self.second_model_type in ["zero123", "control_zero123"] and view_dir != "front":
             #     latents = None#torch.randn((64, 64), device=self.device)
             # else:
-<<<<<<< HEAD
-            latents = self.encode_imgs(pred_rgb_512) # JA: Convert the rgb_render_output of shape (512,512) to the latent space of shape 64x64
-=======
-            latents = self.encode_imgs(pred_rgb_small) # JA: Convert the rgb_render_output to the latent space of shape 64x64
->>>>>>> d03aeacd
+            latents = self.encode_imgs(pred_rgb_512) # JA: Convert the rgb_render_output to the latent space of shape 64x64
 
             if self.use_inpaint:
                 update_mask_small = F.interpolate(update_mask, (image_size, image_size))
@@ -725,15 +544,9 @@
                 masked_latents = self.encode_imgs(masked_inputs)
 
         if update_mask is not None:
-<<<<<<< HEAD
             update_mask = F.interpolate(update_mask, (64, 64), mode='nearest')
-        if check_mask is not None: #MJ: is None, in the case of the Front View
+        if check_mask is not None:
             check_mask = F.interpolate(check_mask, (64, 64), mode='nearest')
-=======
-            update_mask = F.interpolate(update_mask, (image_size // 8, image_size // 8), mode='nearest')
-        if check_mask is not None:
-            check_mask = F.interpolate(check_mask, (image_size // 8, image_size // 8), mode='nearest')
->>>>>>> d03aeacd
 
         # JA: Normalize depth map so that its values range from -1 to +1: MJ: depth_mask.min()=-0.1832; depth_mask.max()=1.0357; check why some depth are positive
         depth_mask = 2.0 * (depth_mask - depth_mask.min()) / (depth_mask.max() - depth_mask.min()) - 1.0
