--- conflicted
+++ resolved
@@ -114,103 +114,23 @@
         self.normals_image = normals_image
         self.face_normals = face_normals
         self.face_idx = face_idx
-<<<<<<< HEAD
-        
+
+        logger.info(f'Generating face view map')
+
         #MJ: get the binary masks for each view which indicates how much the image rendered from each view
         #should contribute to the texture atlas over the mesh which is the cause of the image
         
         #MJL three  versions and compare:
-        #self.weight_masks = self.get_weight_masks_for_views_vectorized_over_ij( self.face_normals, self.face_idx )
+        # self.weight_masks = self.get_weight_masks_for_views_vectorized_over_ij( self.face_normals, self.face_idx )
         # self.weight_masks = self.get_weight_masks_for_views_ij_loop(face_normals, face_idx)
         #self.weight_masks =  self.get_weight_masks_for_views_vectorized(face_normals, face_idx )
         # self.weight_masks = self.get_weight_masks_for_views_loop_maxview1(face_normals, face_idx)
         # self.weight_masks = self.get_weight_masks_for_views_loop_maxview2(face_normals, face_idx)
         
         face_view_map = self.create_face_view_map( face_idx)
-        self.weight_masks = self.compare_face_normals_between_views(face_view_map, face_normals, face_idx)          
-              
-      
-        #self.weight_masks = self.check_has_smaller_z_normals(self.normals_image, self.face_normals, self.face_idx)
-                
-         
-    def check_has_smaller_z_normals(self, normals_image,face_normals, face_idx):
+        self.weight_masks = self.compare_face_normals_between_views(face_view_map, face_normals, face_idx)
+        
             
-       self.max_z_normal_map = self.compute_normal_map_world(normals_image,face_normals, face_idx)    
-        
-        #MJ:   self.project_back_to_normal_map_world() learns the meta texture, that is, the normal_vectors over the mesh in the world reference frame
-        #  
-        
-    def compute_normal_map_world(self, normals_image,face_normals, face_idx):    
-               
-           
-        #MJ: 
-        batch_size,_, H,W  = face_idx.shape  # Number of views
-        batch_indices = torch.arange(batch_size).view(-1, 1, 1).expand(-1,H,W)
-        #face_idx: shape = (7,1,1200,1200);  face_idx[1:]:
-             
-        # A= torch.arange(batch_size) =[0,1,2,3,4,5,6];  B.view(-1, 1, 1): shape = (7,1,1);
-        # B.view(-1, 1, 1).expand(-1,H,W): shape = (7,H,W); 
-        # B.view(-1, 1, 1).repeat(1,H,W) also results in [7, H, W] but copies the data rather than just creating a view.
-        
-        #MJ:  batch_indices: shape =(7,1200,1200); batch_indices[v,i,j] and  batch_indices[v,i,j] refers to the view number v to which pixel (i,j) belongs 
-        self.normal_images = face_normals[batch_indices, :, face_idx[:, 0, :,:]] #MJ: self.normal_images:  shape =(7,3, 1200,1200)
-        #self.face_normals.shape: torch.Size([7, 3, 98998])
-        #Note that both indexing arrays batch_indices and self.face_idx[:, 0, :,:] should have the same shape, i.e. (7,1200,1200)
-        #If there is no face_id corresponding  to (i,j) or the face of (i,j) has the negative z-normal, its face_normal will be zero?? =>
-        # Need to check via debugging  
-        
-        meta_outputs = self.mesh_model.render( theta=self.thetas, phi=self.phis, radius=self.radii, background=None,
-               use_meta_texture=True, render_cache=None, use_median=False, dims=None, use_batch_render=True)
-        render_cache = meta_outputs["render_cache"]
-       
-        self.project_back_to_normal_map_world(render_cache =  render_cache, background = None, 
-                     object_mask = self.mask, normal_images = self.normal_images
-                     )
-        
-        return self.meta_texture_img  #MJ: self.meta_texture_img is the learned parameters which hold the normal map on the mesh in the world coordinate system
-    
-    
-    #Principles of composite/advanced indexing: From chatGPT:
-    #  For composite indexing (also known as advanced indexing), there are some key principles you should understand about how PyTorch (or NumPy) interprets the indexing arrays. Here's a breakdown:
-
-# Broadcasting Rules:
-# In PyTorch, if you have multiple indexing arrays (like batch_indices and self.face_idx), they will be broadcast together according to the usual broadcasting rules.
-# Broadcasting means that arrays with different shapes can still work together as long as their dimensions are compatible.
-# Indexing Arrays Must Align:
-# The indexing arrays do not need to have the exact same shape. Instead, they need to be compatible according to broadcasting rules.
-# Specifically, all indexing arrays should be broadcastable to a common shape, which will then determine the shape of the result.
-# Using batch_indices and self.face_idx:
-# batch_indices is expanded to the same shape as self.face_idx using .expand(-1, *self.face_idx.shape[1:]).
-# This ensures that both arrays can index into self.face_normals simultaneously.
-# Here, batch_indices provides the batch/view indices, while self.face_idx provides the face indices.
-# The resulting array will have the same shape as the broadcasting output, which aligns with the dimensions of both batch_indices and self.face_idx.
-# Example:
-# If batch_indices is of shape (7, 1200, 1200) and self.face_idx is also (7, 1200, 1200), the composite indexing will extract the relevant data from self.face_normals.
-# The shape compatibility between batch_indices and self.face_idx allows self.face_normals[batch_indices, 2, self.face_idx[:, 0, :, :]] to work correctly.
-# Summary:
-# While it's not necessary that the indexing arrays have the exact same shape, they should be broadcast-compatible so that composite indexing can work properly. In this case, expanding batch_indices to the shape of self.face_idx ensures that they are compatible for indexing.
-            
-            
-# What about  gathered_z_normals = self.face_normals[:,  2, self.face_idx[:, 0, :,:]]
-# ChatGPT
-# In the expression gathered_z_normals = self.face_normals[:, 2, self.face_idx[:, 0, :, :]], the indexing may not work as intended due to a mismatch between the indexing scheme and the shape of the tensors involved. Here's an explanation of the issues:
-
-# Shape of self.face_normals:
-# Assume self.face_normals has the shape (batch_size, 3, num_faces).
-# The first axis is the batch dimension (which corresponds to different views or instances).
-# The second axis is the three normal vector components (x, y, z).
-# The third axis is the set of all faces.
-# Advanced Indexing:
-# The expression self.face_idx[:, 0, :, :] likely returns an array of shape (batch_size, H, W), where H and W represent the height and width of the image or grid.
-# This array provides face indices per batch (view) and per pixel (i, j).
-# Incompatible Index Shapes:
-# The expression self.face_normals[:, 2, self.face_idx[:, 0, :, :]] will attempt to use self.face_idx as an advanced index to select specific normals.
-# However, since the second index 2 directly selects a single dimension (the z-component) from the normal vector, this reduces the second dimension of self.face_normals to a single component.
-# Advanced indexing is then used with self.face_idx, but the shapes won't align because the indexed data will still require the batch dimension to match the batch dimension of self.face_idx.
-# Solution:
-# You need to ensure that the indexing arrays align correctly, particularly the batch dimension.
-# Expand or repeat the batch indices to match the dimensions of self.face_idx so that advanced indexing can be applied seamlessly.
-
     #MJ: we will create a dict face_map which has the following:
     # {
     #     face_id_1: {
@@ -224,37 +144,15 @@
     # } 
     # (1) For each face_id, list one or more views, view_1, view_2,..., under which the face is projected on the view image;
     # (2) One face is projected onto a set of neighboring pixels (i,j)
-=======
->>>>>>> 790cec9f
-
-        logger.info(f'Generating face view map')
-
-        #MJ: get the binary masks for each view which indicates how much the image rendered from each view
-        # should contribute to the texture atlas over the mesh which is the cause of the image
-        # face_view_map = self.create_face_view_map(face_idx)
-
-        # logger.info(f'Creating weight masks for each view')
-        # weight_masks = self.compare_face_normals_between_views(face_view_map, face_normals, face_idx)
-
-        # self.weight_masks = weight_masks
-
-        # JA: It computes the self.meta_texture_img which contains the best z normals of the pixel
-        # images
-        self.project_back_max_z_normals(
-            background=None, object_mask=self.mask, z_normals=self.normals_image[:,2:3,:,:],
-            face_normals=self.face_normals, face_idx=self.face_idx           
-        )
-
-        meta_outputs = self.mesh_model.render(background=torch.Tensor([0, 0, 0]).to(self.device),
-                                            use_meta_texture=True, render_cache=None)
-        self.current_z_normals = meta_outputs['image']
-        self.current_z_mask = meta_outputs['mask'].flatten()
-
-
-
-        logger.info(f'Successfully initialized {self.cfg.log.exp_name}')
 
     def create_face_view_map(self, face_idx):
+        # Initialize a nested dictionary to hold face IDs with sub-dictionaries for views
+        
+        # Example usage:
+        # Assuming face_idx is a tensor of shape (B, 1, H, W)
+        # face_view_map = create_face_view_map(face_idx)
+      
+        face_view_map = {}
         num_views, _, H, W = face_idx.shape  # Assume face_idx shape is (B, 1, H, W)
 
         # Flatten the face_idx tensor to make it easier to work with
@@ -1385,20 +1283,12 @@
                 pbar.set_description(f"Fitting mesh colors -Epoch {i + 1}, Loss: {loss.item():.4f}")
 
         return rgb_render
-<<<<<<< HEAD
-
-    def project_back_max_z_normals(self, render_cache: Dict[str, Any], background: Any, rgb_output: torch.Tensor,
-                     object_mask: torch.Tensor, max_z_normals: torch.Tensor
+
+    def project_back_only_texture_atlas_max_z_normals(self, render_cache: Dict[str, Any], background: Any, rgb_output: torch.Tensor,
+                     object_mask: torch.Tensor, update_mask: torch.Tensor, z_normals: torch.Tensor,
+                     z_normals_cache: torch.Tensor
+                     , face_normals: torch.Tensor, face_idx: torch.Tensor, weight_masks:torch.Tensor
                      ):
-=======
-    #MJ:  self.project_back_max_z_normals(
-        #     background=None, object_mask=self.mask, z_normals=self.normals_image[:,2:3,:,:]
-        #     face_normals = self.face_normals, face_idx=self.face_idx           
-        # )
-    
-    def project_back_max_z_normals(self, background: Any, object_mask: torch.Tensor,  z_normals: torch.Tensor,
-                                 face_normals: torch.Tensor, face_idx: torch.Tensor  ):
->>>>>>> 790cec9f
         eroded_masks = []
         for i in range(object_mask.shape[0]):  # Iterate over the batch dimension
             eroded_mask = cv2.erode(object_mask[i, 0].detach().cpu().numpy(), np.ones((5, 5), np.uint8))
@@ -1407,11 +1297,7 @@
         # Convert the list of tensors to a single tensor
         eroded_object_mask = torch.cat(eroded_masks, dim=0)
         render_update_mask = eroded_object_mask.clone()
-<<<<<<< HEAD
-        render_update_mask[object == 0] = 0
-=======
-        render_update_mask[object_mask == 0] = 0
->>>>>>> 790cec9f
+        render_update_mask[update_mask == 0] = 0
 
         dilated_masks = []
         for i in range(object_mask.shape[0]):  # Iterate over the batch dimension
@@ -1429,20 +1315,14 @@
             blurred_render_update_mask[blurred_render_update_mask < 0.5] = 0
 
         render_update_mask = blurred_render_update_mask
-<<<<<<< HEAD
         for i in range(rgb_output.shape[0]):
             self.log_train_image(rgb_output[i][None] * render_update_mask[i][None], f'project_back_input_{i}')
-           
-=======
-        # for i in range(rgb_output.shape[0]):
-        #     self.log_train_image(rgb_output[i][None] * render_update_mask[i][None], f'project_back_input_{i}')
-        #     self.log_train_image(
-        #         torch.cat((z_normals[i][None], z_normals[i][None], z_normals[i][None]), dim=1),
-        #         f'project_back_z_normals_{i}'
-        #     )
->>>>>>> 790cec9f
-
-        optimizer = torch.optim.Adam(self.mesh_model.get_params_max_z_normal(), lr=self.cfg.optim.lr, betas=(0.9, 0.99),
+            self.log_train_image(
+                torch.cat((z_normals[i][None], z_normals[i][None], z_normals[i][None]), dim=1),
+                f'project_back_z_normals_{i}'
+            )
+
+        optimizer = torch.optim.Adam(self.mesh_model.get_params_texture_atlas_max_z_normal(), lr=self.cfg.optim.lr, betas=(0.9, 0.99),
                                      eps=1e-15)
             
        
@@ -1455,42 +1335,40 @@
         with tqdm(range(200), desc='fitting mesh colors') as pbar:
             for i in pbar:
                 optimizer.zero_grad()
-<<<<<<< HEAD
-                #MJ: when render_cache is not None,  the camera and the mesh geometry related rendering results of the previous camera settings
-                # are re-used. They can be reused because the camera settings and the geometry do not change.
-                # In this case, the rendered image is recomputed because the texture map is trainable parameters and is changed by
-                # the process of the network optimization: At the end of the project-back optimization, self.meta_texture_img will contain
-                # the max_z_normals among the 7 views over the mesh; When self.meta_texture_img is projected under a particular view, 
-                # the value of the pixel (i,j) on the rendered image contains the max_z_normal of the face_idx corresponding to the pixel (i,j) 
-                meta_outputs = self.mesh_model.render(background=torch.Tensor([0, 0, 0]).to(self.device),
-                                                    use_meta_texture=True, render_cache=render_cache)
-                current_z_normals = meta_outputs['image']
+                outputs = self.mesh_model.render(background=background,
+                                                render_cache=render_cache)
+                rgb_render = outputs['image']
+
+                # loss = (render_update_mask * (rgb_render - rgb_output.detach()).pow(2)).mean()
+                #loss = (render_update_mask * z_normals * (rgb_render - rgb_output.detach()).pow(2)).mean()
+                #BY MJ:
+                loss = (render_update_mask * weight_masks * (rgb_render - rgb_output.detach()).pow(2)).mean()
                 
                 
-                loss = (current_z_normals -  max_z_normals.detatch()).pow(2).mean()
-                
-=======
-                                
-             
-                meta_outputs = self.mesh_model.render(background=torch.Tensor([0, 0, 0]).to(self.device),
-                                                    use_meta_texture=True, render_cache=render_cache)
-                current_z_normals = meta_outputs['image']
-                render_cache =  meta_outputs['render_cache']
-                current_z_mask = meta_outputs['mask'].flatten()
-                masked_current_z_normals = current_z_normals.reshape(1, current_z_normals.shape[1], -1)[:, :,
-                                        current_z_mask == 1][:, :1]
-                # masked_last_z_normals = z_normals_cache.reshape(1, z_normals_cache.shape[1], -1)[:, :,
-                #                         current_z_mask == 1][:, :1]
-                #MJ: compute the max_z_normals[face_idx[i,j]]
-                #loss += (masked_current_z_normals - masked_last_z_normals.detach()).pow(2).mean()
-               
-               
-                gathered_z_normals = face_normals[batch_indices, 2, face_idx[:, 0, :,:]]
-                # max_z_normals, _ = torch.max( gathered_z_normals, dim=0)
-
-                loss = (masked_current_z_normals -  gathered_z_normals.detatch()).pow(2).mean()
-
->>>>>>> 790cec9f
+                if z_normals is not None: 
+                    meta_outputs = self.mesh_model.render(background=torch.Tensor([0, 0, 0]).to(self.device),
+                                                        use_meta_texture=True, render_cache=render_cache)
+                    current_z_normals = meta_outputs['image']
+                    current_z_mask = meta_outputs['mask'].flatten()
+                    masked_current_z_normals = current_z_normals.reshape(1, current_z_normals.shape[1], -1)[:, :,
+                                            current_z_mask == 1][:, :1]
+                    # masked_last_z_normals = z_normals_cache.reshape(1, z_normals_cache.shape[1], -1)[:, :,
+                    #                         current_z_mask == 1][:, :1]
+                    #MJ: compute the max_z_normals[face_idx[i,j]]
+                    #loss += (masked_current_z_normals - masked_last_z_normals.detach()).pow(2).mean()
+                    
+
+                    # Without batch_indices
+                    try:
+                        gathered_normals_without_batch = face_normals[:, 2, face_idx[:, 0, :,:]]
+                    except Exception as e:
+                        print("Error:", e)
+
+                    gathered_z_normals = face_normals[batch_indices, 2, face_idx[:, 0, :,:]]
+                    max_z_normals, _ = torch.max( gathered_z_normals, dim=0)
+                    
+                    loss += (masked_current_z_normals -  max_z_normals.detatch()).pow(2).mean()
+                    
                 loss.backward() # JA: Compute the gradient vector of the loss with respect to the trainable parameters of
                                 # the network, that is, max_z_normals of each projected image under all views
                                 
@@ -1499,11 +1377,7 @@
 
                 pbar.set_description(f"Fitting mesh colors -Epoch {i + 1}, Loss: {loss.item():.4f}")
 
-<<<<<<< HEAD
-      
-=======
-   
->>>>>>> 790cec9f
+        return rgb_render
 
     def log_train_image(self, tensor: torch.Tensor, name: str, colormap=False):
         if self.cfg.log.log_images:
