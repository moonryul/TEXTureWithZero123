from pathlib import Path
from typing import Any, Dict, Union, List

import cv2
import einops
import imageio
import numpy as np
import pyrallis
import torch
import torch.nn.functional as F
from PIL import Image
from loguru import logger
from matplotlib import cm
from torch import nn
from torch.utils.data import DataLoader
from tqdm import tqdm

import torchvision
from PIL import Image
from diffusers import DiffusionPipeline, EulerAncestralDiscreteScheduler, ControlNetModel

from src import utils
from src.configs.train_config import TrainConfig
from src.models.textured_mesh import TexturedMeshModel
from src.stable_diffusion_depth import StableDiffusion
from src.training.views_dataset import Zero123PlusDataset, ViewsDataset, MultiviewDataset
from src.utils import make_path, tensor2numpy, pad_tensor_to_size, split_zero123plus_grid

# JA: scale_latents, unscale_latents, scale_image, and unscale_image are from the Zero123++ pipeline code:
# https://huggingface.co/sudo-ai/zero123plus-pipeline/blob/main/pipeline.py
def scale_latents(latents):
    latents = (latents - 0.22) * 0.75
    return latents

def unscale_latents(latents):
    latents = latents / 0.75 + 0.22
    return latents

def scale_image(image):
    image = image * 0.5 / 0.8
    return image

def unscale_image(image):
    image = image / 0.5 * 0.8
    return image

class TEXTure:
    def __init__(self, cfg: TrainConfig):
        self.cfg = cfg
        self.paint_step = 0
        self.device = torch.device('cuda' if torch.cuda.is_available() else 'cpu')

        utils.seed_everything(self.cfg.optim.seed)

        # Make view_dirs
        self.exp_path = make_path(self.cfg.log.exp_dir)
        self.ckpt_path = make_path(self.exp_path / 'checkpoints')
        self.train_renders_path = make_path(self.exp_path / 'vis' / 'train')
        self.eval_renders_path = make_path(self.exp_path / 'vis' / 'eval')
        self.final_renders_path = make_path(self.exp_path / 'results')

        self.init_logger()
        pyrallis.dump(self.cfg, (self.exp_path / 'config.yaml').open('w'))

        self.view_dirs = ['front', 'left', 'back', 'right', 'overhead', 'bottom'] # self.view_dirs[dir] when dir = [4] = [right]
        self.mesh_model = self.init_mesh_model()
        self.diffusion = self.init_diffusion()

        if self.cfg.guide.use_zero123plus:
            self.zero123plus = self.init_zero123plus()

        self.text_z, self.text_string = self.calc_text_embeddings()
        self.dataloaders = self.init_dataloaders()
        self.back_im = torch.Tensor(np.array(Image.open(self.cfg.guide.background_img).convert('RGB'))).to(
            self.device).permute(2, 0,
                                 1) / 255.0

        self.zero123_front_input = None

        logger.info(f'Successfully initialized {self.cfg.log.exp_name}')
        
         
       #MJ: Create the mask for each view based on the value of the z-normals
        
       # Set the camera poses:
        self.thetas = []
        self.phis = []
        self.radii = []
       
        for i, data in enumerate(self.dataloaders['train']):
           
            theta, phi, radius = data['theta'], data['phi'], data['radius']
            phi = phi - np.deg2rad(self.cfg.render.front_offset)
            phi = float(phi + 2 * np.pi if phi < 0 else phi)

            self.thetas.append(theta)
            self.phis.append(phi)
            self.radii.append(radius)

        if self.augmentations:
            augmented_vertices = self.mesh_model.augment_vertices()
        else:
            augmented_vertices = self.mesh_model.vertices
        
        background_type = 'none'
        use_render_back = False
        batch_size = 7
        # JA: We need to repeat several tensors to support the batch size.
        # For example, with a tensor of the shape, [1, 3, 1200, 1200], doing
        # repeat(batch_size, 1, 1, 1) results in [1 * batch_size, 3 * 1, 1200 * 1, 1200 * 1]
        mask, depth_map, normals_image,face_normals,face_idx = self.render_face_normals_face_idx(
            augmented_vertices[None].repeat(batch_size, 1, 1),
            self.mesh_model.faces, # JA: the faces tensor can be shared across the batch and does not require its own batch dimension.
            self.mesh_model.face_attributes.repeat(batch_size, 1, 1, 1),
            elev=self.thetas,
            azim=self.phis,
            radius= self.radii,
            look_at_height=self.dy,
         
            dims=self.cfg.guide.train_grid_size, # MJ: 1200,
            background_type=background_type
        )
        
        self.mask = mask #MJ: object_mask of the mesh
        self.depth_map = depth_map
        self.normals_image = normals_image
        self.face_normals = face_normals
        self.face_idx = face_idx
        
        #MJ: get the binary masks for each view which indicates how much the image rendered from each view
        #should contribute to the texture atlas over the mesh which is the cause of the image
        
        self.weight_masks = self.get_weight_masks_for_views( self.face_normals, self.face_idx )
        
    def get_weight_masks_for_views(self, face_normals, face_idx ):
        
        #For the veiwed region of the mesh under each view, find the overlapping with the neighbor regions under
        # different views. Two viewed regions of the mesh are overlapped if the face_idx of them are the same
        
        weight_masks = torch.full( face_idx.shape, True) 
        #MJ: face_idx: shape = (B,1,H,W); 
        # face_idx[:,0,:,:] refers to the face_idx from which the pixel (i,j) was projected
        
        #face_normals: shape = (B, 3, num_faces); face_normals[:,:, k] refers to the face normal vectors of face idx = k
        #MJ: weight_masks[b,0,i,j] indicates whether the face_idx[b,0,i,j] of  pixel (i,j) under view b should contribute to the texture atlas;
        #initialized to True by torch.full( face_idx.shape, True): It will be set to False 
        # when  face_idx[b,0,i,j] does not have the maximum z-normal among all the views. 
        
        num_of_views = face_idx.shape[0] #MJ: from 0 to 6
        for v1 in range (  num_of_views  ):
              for v2 in range (  num_of_views  ):
                  if v1 != v2: #Compare with only neighbor views:
                    #  If the z_normals of v1 is less than that of any other view, the weight mask of v1 is set to False
                    weight_masks[v1] = not ( face_normals[v1,:, face_idx][2] < face_normals[v2,:, face_idx][2] )
                    #  face_normals[v1,:, face_idx]  refers to the face_normals of face_idx[v1,0,i,j] for every (i,j)  
        
        return weight_masks
        

    def init_mesh_model(self) -> nn.Module:
        # fovyangle = np.pi / 6 if self.cfg.guide.use_zero123plus else np.pi / 3
        fovyangle = np.pi / 3
        cache_path = Path('cache') / Path(self.cfg.guide.shape_path).stem
        cache_path.mkdir(parents=True, exist_ok=True)
        model = TexturedMeshModel(self.cfg.guide, device=self.device,
                                  render_grid_size=self.cfg.render.train_grid_size,
                                  cache_path=cache_path,
                                  texture_resolution=self.cfg.guide.texture_resolution,
                                  augmentations=False,
                                  fovyangle=fovyangle)

        model = model.to(self.device)
        logger.info(
            f'Loaded Mesh, #parameters: {sum([p.numel() for p in model.parameters() if p.requires_grad])}')
        logger.info(model)
        return model

    def init_diffusion(self) -> Any:
        # JA: The StableDiffusion class composes a pipeline by using individual components such as VAE encoder,
        # CLIP encoder, and UNet
        second_model_type = self.cfg.guide.second_model_type
        if self.cfg.guide.use_zero123plus:
            second_model_type = "zero123plus"

        diffusion_model = StableDiffusion(self.device, model_name=self.cfg.guide.diffusion_name,
                                          concept_name=self.cfg.guide.concept_name,
                                          concept_path=self.cfg.guide.concept_path,
                                          latent_mode=False,
                                          min_timestep=self.cfg.optim.min_timestep,
                                          max_timestep=self.cfg.optim.max_timestep,
                                          no_noise=self.cfg.optim.no_noise,
                                          use_inpaint=True,
                                          second_model_type=self.cfg.guide.second_model_type,
                                          guess_mode=self.cfg.guide.guess_mode)

        for p in diffusion_model.parameters():
            p.requires_grad = False
        return diffusion_model
    
    def init_zero123plus(self) -> DiffusionPipeline:
        pipeline = DiffusionPipeline.from_pretrained(
            "sudo-ai/zero123plus-v1.1", custom_pipeline="sudo-ai/zero123plus-pipeline",
            torch_dtype=torch.float16
        )

        pipeline.add_controlnet(ControlNetModel.from_pretrained(
            "sudo-ai/controlnet-zp11-depth-v1", torch_dtype=torch.float16
        ), conditioning_scale=2)

        pipeline.to(self.device)

        return pipeline

    def calc_text_embeddings(self) -> Union[torch.Tensor, List[torch.Tensor]]:
        ref_text = self.cfg.guide.text
        if not self.cfg.guide.append_direction:
            text_z = self.diffusion.get_text_embeds([ref_text])
            text_string = ref_text
        else:
            text_z = []
            text_string = []
            for d in self.view_dirs:
                text = ref_text.format(d)
                if d != 'front':
                    text = "" # JA: For all non-frontal views, we wish to use a null string prompt
                text_string.append(text)
                logger.info(text)
                negative_prompt = None
                logger.info(negative_prompt)
                text_z.append(self.diffusion.get_text_embeds([text], negative_prompt=negative_prompt))
        return text_z, text_string # JA: text_z contains the embedded vectors of the six view prompts

    def init_dataloaders(self) -> Dict[str, DataLoader]:
        if self.cfg.guide.use_zero123plus:
            init_train_dataloader = Zero123PlusDataset(self.cfg.render, device=self.device).dataloader()
        else:
            init_train_dataloader = MultiviewDataset(self.cfg.render, device=self.device).dataloader()

        val_loader = ViewsDataset(self.cfg.render, device=self.device,
                                  size=self.cfg.log.eval_size).dataloader()
        # Will be used for creating the final video
        val_large_loader = ViewsDataset(self.cfg.render, device=self.device,
                                        size=self.cfg.log.full_eval_size).dataloader()
        dataloaders = {'train': init_train_dataloader, 'val': val_loader,
                       'val_large': val_large_loader}
        return dataloaders

    def init_logger(self):
        logger.remove()  # Remove default logger
        log_format = "<green>{time:YYYY-MM-DD HH:mm:ss}</green> <level>{message}</level>"
        logger.add(lambda msg: tqdm.write(msg, end=""), colorize=True, format=log_format)
        logger.add(self.exp_path / 'log.txt', colorize=False, format=log_format)

    def paint(self):
        if self.cfg.guide.use_zero123plus:
            self.paint_zero123plus()
        else:
            self.paint_legacy()

    def paint_zero123plus(self):
        logger.info('Starting training ^_^')
        # Evaluate the initialization
        self.evaluate(self.dataloaders['val'], self.eval_renders_path)
        self.mesh_model.train()

        viewpoint_data = []
        cropped_depths_rgba = []

        # JA: This color is the same as the background color of the image grid generated by Zero123++.
        background = torch.Tensor([0.5, 0.5, 0.5]).to(self.device)
        front_image = None

        max_cropped_image_height, max_cropped_image_width = 0, 0
        cropped_depth_sizes = []

        for i, data in enumerate(self.dataloaders['train']):
            if i == 0:
                # JA: The first viewpoint should always be frontal. It creates the extended version of the cropped
                # front view image.
                rgb_output_front, object_mask_front = self.paint_viewpoint(data, should_project_back=True)

                # JA: The object mask is multiplied by the output to erase any generated part of the image that
                # "leaks" outside the boundary of the mesh from the front viewpoint. This operation turns the
                # background black, but we would like to use a white background, which is why we set the inverse 
                # of the mask to a ones tensor (the tensor is normalized to be between 0 and 1).
                front_image = rgb_output_front * object_mask_front \
                    + torch.ones_like(rgb_output_front, device=self.device) * (1 - object_mask_front)

            # JA: Even though the legacy function calls self.mesh_model.render for a similar purpose as for what
            # we do below, we still do the rendering again for the front viewpoint outside of the function for
            # the sake of brevity.

            # JA: Similar to what the original paint_viewpoint function does, we save all render outputs, that is,
            # the results from the renderer. In paint_viewpoint, rendering happened at the start of each viewpoint
            # and the images were generated using the depth/inpainting pipeline, one by one.

            theta, phi, radius = data['theta'], data['phi'], data['radius']
            phi = phi - np.deg2rad(self.cfg.render.front_offset)    # JA: The front azimuth angles of some meshes are
                                                                    # not 0. In that case, we need to add the front
                                                                    # azimuth offset
            phi = float(phi + 2 * np.pi if phi < 0 else phi) # JA: We convert negative phi angles to positive

            outputs = self.mesh_model.render(theta=theta, phi=phi, radius=radius, background=background)
            render_cache = outputs['render_cache'] # JA: All the render outputs have the shape of (1200, 1200)

            outputs = self.mesh_model.render(
                background=background,
                render_cache=render_cache,
                use_median=True
            )

            min_h, min_w, max_h, max_w = utils.get_nonzero_region(outputs["mask"][0, 0])
            crop = lambda x: x[:, :, min_h:max_h, min_w:max_w]
            cropped_update_mask = crop(outputs["mask"])

            viewpoint_data.append({
                "render_outputs": outputs,
                "cropped_update_mask": cropped_update_mask,
                "nonzero_region": {
                    "min_h": min_h, "min_w": min_w,
                    "max_h": max_h, "max_w": max_w
                }
            })

            # JA: In the depth controlled Zero123++ code example, the test depth map is found here:
            # https://d.skis.ltd/nrp/sample-data/0_depth.png
            # As it can be seen here, the foreground is closer to 0 (black) and background closer to 1 (white).
            # This is opposite of the SD 2.0 pipeline and the TEXTure internal renderer and must be inverted
            # (i.e. 1 minus the depth map, since the depth map is normalized to be between 0 and 1)
            depth = 1 - outputs['depth']
            mask = outputs['mask']

            # JA: The generated depth only has one channel, but the Zero123++ pipeline requires an RGBA image.
            # The mask is the object mask, such that the background has value of 0 and the foreground a value of 1.
            depth_rgba = torch.cat((depth, depth, depth, mask), dim=1)

            cropped_depth_rgba = crop(depth_rgba)
            cropped_depth_sizes.append(cropped_depth_rgba.shape[-1])

            max_cropped_image_height = max(max_cropped_image_height, cropped_depth_rgba.shape[-2])
            max_cropped_image_width = max(max_cropped_image_width, cropped_depth_rgba.shape[-1])

            cropped_depths_rgba.append(cropped_depth_rgba)

        min_h, min_w, max_h, max_w = utils.get_nonzero_region(object_mask_front[0, 0])
        crop = lambda x: x[:, :, min_h:max_h, min_w:max_w]
        cropped_front_image = crop(front_image)

        should_pad = False

        # JA: We have to pad the depth tensors because cropped images from all viewpoints will vary in size from each
        # other. Without the padding, the tensors will not be concatenatable.
        for i, cropped_depth_rgba in enumerate(cropped_depths_rgba):
            if should_pad:
                cropped_depths_rgba[i] = pad_tensor_to_size(
                    cropped_depth_rgba,
                    max_cropped_image_height,
                    max_cropped_image_width,
                    value=0
                )
            else:
                cropped_depths_rgba[i] = F.interpolate(
                    cropped_depth_rgba,
                    (max_cropped_image_height, max_cropped_image_width),
                    mode='bilinear',
                    align_corners=False
                )

        # JA: cropped_depths_rgba is a list that arranges the rows of the depth map, row by row
        cropped_depth_grid = torch.cat((
            torch.cat((cropped_depths_rgba[1], cropped_depths_rgba[4]), dim=3),
            torch.cat((cropped_depths_rgba[2], cropped_depths_rgba[5]), dim=3),
            torch.cat((cropped_depths_rgba[3], cropped_depths_rgba[6]), dim=3),
        ), dim=2)

        self.log_train_image(cropped_front_image, 'cropped_front_image')
        self.log_train_image(cropped_depth_grid[:, 0:3], 'cropped_depth_grid')

        # JA: From: https://pytorch.org/vision/main/generated/torchvision.transforms.ToPILImage.html
        # Converts a torch.*Tensor of shape C x H x W or a numpy ndarray of shape H x W x C to a PIL Image
        # while adjusting the value range depending on the mode.
        # From: https://www.geeksforgeeks.org/python-pil-image-resize-method/
        # Parameters: 
        # size – The requested size in pixels, as a 2-tuple: (width, height).

        # JA: Zero123++ was trained with 320x320 images: https://github.com/SUDO-AI-3D/zero123plus/issues/70
        cond_image = torchvision.transforms.functional.to_pil_image(cropped_front_image[0]).resize((320, 320))
        depth_image = torchvision.transforms.functional.to_pil_image(cropped_depth_grid[0]).resize((640, 960))

        @torch.enable_grad
        def on_step_end(pipeline, i, t, callback_kwargs):
            grid_latent = callback_kwargs["latents"]

            latents = split_zero123plus_grid(grid_latent, 320 // pipeline.vae_scale_factor)
            blended_latents = []

            for viewpoint_index, data in enumerate(self.dataloaders['train']):
                if viewpoint_index == 0:
                    continue

                theta, phi, radius = data['theta'], data['phi'], data['radius']
                phi = phi - np.deg2rad(self.cfg.render.front_offset)
                phi = float(phi + 2 * np.pi if phi < 0 else phi)

                outputs = self.mesh_model.render(theta=theta, phi=phi, radius=radius, background=background)

                phi = float(phi + 2 * np.pi if phi < 0 else phi)

                min_h, min_w, max_h, max_w = utils.get_nonzero_region(outputs['mask'][0, 0])
                crop = lambda x: x[:, :, min_h:max_h, min_w:max_w]

                if should_pad:
                    cropped_rgb_render_raw = pad_tensor_to_size(
                        crop(outputs['image']),
                        max_cropped_image_height,
                        max_cropped_image_width,
                        value=0.5
                    )
                else:
                    cropped_rgb_render_raw = crop(outputs['image'])

                render_cache = outputs['render_cache']
                outputs = self.mesh_model.render(
                    background=torch.Tensor([0.5, 0.5, 0.5]).to(self.device),
                    render_cache=render_cache,
                    use_median=True
                )

                if should_pad:
                    cropped_rgb_render = pad_tensor_to_size(
                        crop(outputs['image']),
                        max_cropped_image_height,
                        max_cropped_image_width,
                        value=0.5
                    )
                else:
                    cropped_rgb_render = crop(outputs['image'])

                image_row_index = (viewpoint_index - 1) % 3
                image_col_index = (viewpoint_index - 1) // 3

                latent = latents[image_row_index][image_col_index]

                diff = (cropped_rgb_render_raw.detach() - torch.tensor(self.mesh_model.default_color).view(1, 3, 1, 1).to(
                    self.device)).abs().sum(axis=1)
                exact_generate_mask = (diff < 0.1).float().unsqueeze(0)

                # Extend mask
                generate_mask = torch.from_numpy(
                    cv2.dilate(exact_generate_mask[0, 0].detach().cpu().numpy(), np.ones((19, 19), np.uint8))).to(
                    exact_generate_mask.device).unsqueeze(0).unsqueeze(0)

                curr_mask = F.interpolate(
                    generate_mask,
                    (320 // pipeline.vae_scale_factor, 320 // pipeline.vae_scale_factor),
                    mode='nearest'
                )

                cropped_rgb_render_small = F.interpolate(
                    cropped_rgb_render,
                    (320, 320),
                    mode='bilinear',
                    align_corners=False
                )

                # JA: When the generated latent tensor is denoised entirely, the Zero123++ pipeline uniquely
                # performs operations in the process of turning the latent space tensor z into pixel space
                # tensor x in the following manner:
                #   x = postprocess(unscale_image(vae_decode(unscale_latents(z) / scaling_factor)))
                # In order to move pixel space tensor x into latent space tensor z, the inverse must be
                # applied in the following manner:
                #   z = scale_latents(vae_encode(scale_image(preprocess(x))) * scaling_factor)

                preprocessed_rgb_render_small = pipeline.image_processor.preprocess(cropped_rgb_render_small)

                scaled_rgb_render_small = scale_image(preprocessed_rgb_render_small.half())
                scaled_latent_render_small = pipeline.vae.encode(
                    scaled_rgb_render_small,
                    return_dict=False
                )[0].sample() * pipeline.vae.config.scaling_factor

                gt_latents = scale_latents(scaled_latent_render_small)

                noise = torch.randn_like(gt_latents)
                noised_truth = pipeline.scheduler.add_noise(gt_latents, noise, t[None])

                # JA: latent will be unscaled after generation. To make noised_truth unscaled as well, we scale them.
                # This blending equation is originally from TEXTure
                blended_latent = latent * curr_mask + noised_truth * (1 - curr_mask) 

                blended_latents.append(blended_latent)
            
            callback_kwargs["latents"] = torch.cat((
                torch.cat((blended_latents[0], blended_latents[3]), dim=3),
                torch.cat((blended_latents[1], blended_latents[4]), dim=3),
                torch.cat((blended_latents[2], blended_latents[5]), dim=3),
            ), dim=2).half()

            return callback_kwargs

        # JA: Here we call the Zero123++ pipeline
        result = self.zero123plus(
            cond_image,
            depth_image=depth_image,
            num_inference_steps=36,
            callback_on_step_end=on_step_end
        ).images[0]

        grid_image = torchvision.transforms.functional.pil_to_tensor(result).to(self.device).float() / 255

        self.log_train_image(grid_image[None], 'zero123plus_grid_image')

        images = split_zero123plus_grid(grid_image, 320)

        thetas, phis, radii = [], [], []
        rgb_outputs = []

        for i, data in enumerate(self.dataloaders['train']):
            if i == 0:
                rgb_output = front_image
            else:
                image_row_index = (i - 1) % 3
                image_col_index = (i - 1) // 3

                cropped_rgb_output_small = images[image_row_index][image_col_index][None]

                # JA: Since Zero123++ requires cond tensor and each depth tensor to be of size 320x320, we resize this
                # to match what it used to be prior to scaling down.
                cropped_rgb_output = F.interpolate(
                    cropped_rgb_output_small,
                    (max_cropped_image_height, max_cropped_image_width),
                    mode='bilinear',
                    align_corners=False
                )

                nonzero_region = viewpoint_data[i]["nonzero_region"]
                min_h, min_w = nonzero_region["min_h"], nonzero_region["min_w"]
                max_h, max_w = nonzero_region["max_h"], nonzero_region["max_w"]

                if should_pad:
                    padding_size = (cropped_rgb_output.shape[-1] - cropped_depth_sizes[i]) // 2
                    if padding_size > 0:
                        # JA: All the target depths and the corresponding results have a padding used to set the image size
                        # match the image size of the largest depth tensor. This padding must be removed so that we can
                        # ensure pixelwise alignment with other tensors upon extending the cropped tensor.
                        nonpadded_area_start_h, nonpadded_area_start_w = padding_size, padding_size
                        nonpadded_area_end_h = nonpadded_area_start_h + (max_h - min_h)
                        nonpadded_area_end_w = nonpadded_area_start_w + (max_w - min_w)

                        cropped_rgb_output = cropped_rgb_output[
                            :, :,
                            nonpadded_area_start_h:nonpadded_area_end_h,
                            nonpadded_area_start_w:nonpadded_area_end_w
                        ]
                else:
                    cropped_rgb_output = F.interpolate(
                        cropped_rgb_output,
                        (max_h - min_h, max_w - min_w),
                        mode='bilinear',
                        align_corners=False
                    )

                # JA: We initialize rgb_output, the image where cropped_rgb_output will be "pasted into." Since the
                # renderer produces tensors (depth maps, object mask, etc.) with a height and width of 1200, rgb_output
                # is initialized with the same size so that it aligns pixel-wise with the renderer-produced tensors.
                # Because Zero123++ generates non-transparent images, that is, images without an alpha channel, with
                # a background of rgb(0.5, 0.5, 0.5), we initialize the tensor using torch.ones and multiply by 0.5.
                rgb_output = torch.ones(
                    cropped_rgb_output.shape[0], cropped_rgb_output.shape[1], 1200, 1200
                ).to(rgb_output.device) * 0.5

                rgb_output[:, :, min_h:max_h, min_w:max_w] = cropped_rgb_output

                rgb_output = F.interpolate(rgb_output, (1200, 1200), mode='bilinear', align_corners=False)

            rgb_outputs.append(rgb_output)

            theta, phi, radius = data['theta'], data['phi'], data['radius']
            phi = phi - np.deg2rad(self.cfg.render.front_offset)
            phi = float(phi + 2 * np.pi if phi < 0 else phi)

            thetas.append(theta)
            phis.append(phi)
            radii.append(radius)

        outputs = self.mesh_model.render(theta=thetas, phi=phis, radius=radii, background=background)

        render_cache = outputs['render_cache'] # JA: All the render outputs have the shape of (1200, 1200)

        # Render again with the median value to use as rgb, we shouldn't have color leakage, but just in case
        outputs = self.mesh_model.render(background=background,
                                        render_cache=render_cache, use_median=True)

        # Render meta texture map
        meta_output = self.mesh_model.render(background=torch.Tensor([0, 0, 0]).to(self.device),
                                            use_meta_texture=True, render_cache=render_cache)

        # JA: Get the Z component of the face normal vectors relative to the camera
        z_normals = outputs['normals'][:, -1:, :, :].clamp(0, 1)
        z_normals_cache = meta_output['image'].clamp(0, 1)
        object_mask = outputs['mask'] # JA: mask has a shape of 1200x1200

        self.project_back_only_texture_atlas(
            render_cache=render_cache, background=background, rgb_output=torch.cat(rgb_outputs),
            object_mask=object_mask, update_mask=object_mask, z_normals=z_normals, z_normals_cache=z_normals_cache,
            weight_masks = self.weight_masks
        )

        self.mesh_model.change_default_to_median()
        logger.info('Finished Painting ^_^')
        logger.info('Saving the last result...')
        self.full_eval()
        logger.info('\tDone!')

    def paint_legacy(self):
        logger.info('Starting training ^_^')
        # Evaluate the initialization
        self.evaluate(self.dataloaders['val'], self.eval_renders_path)
        self.mesh_model.train()

        pbar = tqdm(total=len(self.dataloaders['train']), initial=self.paint_step,
                    bar_format='{desc}: {percentage:3.0f}% painting step {n_fmt}/{total_fmt} [{elapsed}<{remaining}, {rate_fmt}]')

        # JA: The following loop computes the texture atlas for the given mesh using ten render images. In other words,
        # it is the inverse rendering process. Each of the ten views is one of the six view images.
        for data in self.dataloaders['train']:
            self.paint_step += 1
            pbar.update(1)
            self.paint_viewpoint(data) # JA: paint_viewpoint computes the part of the texture atlas by using a specific view image
            self.evaluate(self.dataloaders['val'], self.eval_renders_path)  # JA: This is the validation step for the current
                                                                            # training step
            self.mesh_model.train() # JA: Set the model to train mode because the self.evaluate sets the model to eval mode.

        self.mesh_model.change_default_to_median()
        logger.info('Finished Painting ^_^')
        logger.info('Saving the last result...')
        self.full_eval()
        logger.info('\tDone!')

    def evaluate(self, dataloader: DataLoader, save_path: Path, save_as_video: bool = False):
        logger.info(f'Evaluating and saving model, painting iteration #{self.paint_step}...')
        self.mesh_model.eval()
        save_path.mkdir(exist_ok=True)

        if save_as_video:
            all_preds = []
        for i, data in enumerate(dataloader):
            preds, textures, depths, normals = self.eval_render(data)

            pred = tensor2numpy(preds[0])

            if save_as_video:
                all_preds.append(pred)
            else:
                Image.fromarray(pred).save(save_path / f"step_{self.paint_step:05d}_{i:04d}_rgb.jpg")
                Image.fromarray((cm.seismic(normals[0, 0].cpu().numpy())[:, :, :3] * 255).astype(np.uint8)).save(
                    save_path / f'{self.paint_step:04d}_{i:04d}_normals_cache.jpg')
                if self.paint_step == 0:
                    # Also save depths for debugging
                    torch.save(depths[0], save_path / f"{i:04d}_depth.pt")

        # Texture map is the same, so just take the last result
        texture = tensor2numpy(textures[0])
        Image.fromarray(texture).save(save_path / f"step_{self.paint_step:05d}_texture.png")

        if save_as_video:
            all_preds = np.stack(all_preds, axis=0)

            dump_vid = lambda video, name: imageio.mimsave(save_path / f"step_{self.paint_step:05d}_{name}.mp4", video,
                                                           fps=25,
                                                           quality=8, macro_block_size=1)

            dump_vid(all_preds, 'rgb')
        logger.info('Done!')

    def full_eval(self, output_dir: Path = None):
        if output_dir is None:
            output_dir = self.final_renders_path
        self.evaluate(self.dataloaders['val_large'], output_dir, save_as_video=True)
        # except:
        #     logger.error('failed to save result video')

        if self.cfg.log.save_mesh:
            save_path = make_path(self.exp_path / 'mesh')
            logger.info(f"Saving mesh to {save_path}")

            self.mesh_model.export_mesh(save_path)

            logger.info(f"\tDone!")

    # JA: paint_viewpoint computes a portion of the texture atlas for the given viewpoint
    def paint_viewpoint(self, data: Dict[str, Any], should_project_back=True):
        logger.info(f'--- Painting step #{self.paint_step} ---')
        theta, phi, radius = data['theta'], data['phi'], data['radius'] # JA: data represents a viewpoint which is stored in the dataset
        # If offset of phi was set from code
        phi = phi - np.deg2rad(self.cfg.render.front_offset)
        phi = float(phi + 2 * np.pi if phi < 0 else phi)
        logger.info(f'Painting from theta: {theta}, phi: {phi}, radius: {radius}')

        # Set background image
        if  True: #self.cfg.guide.second_model_type in ["zero123", "control_zero123"]: #self.view_dirs[data['dir']] != "front":
            # JA: For Zero123, the input image background is always white
            background = torch.Tensor([1, 1, 1]).to(self.device)
        elif self.cfg.guide.use_background_color: # JA: When use_background_color is True, set the background to the green color
            background = torch.Tensor([0, 0.8, 0]).to(self.device)
        else: # JA: Otherwise, set the background to the brick image
            background = F.interpolate(self.back_im.unsqueeze(0),
                                       (self.cfg.render.train_grid_size, self.cfg.render.train_grid_size),
                                       mode='bilinear', align_corners=False)

        # Render from viewpoint
        outputs = self.mesh_model.render(theta=theta, phi=phi, radius=radius, background=background)
        render_cache = outputs['render_cache'] # JA: All the render outputs have the shape of (1200, 1200)
        rgb_render_raw = outputs['image']  # Render where missing values have special color
        depth_render = outputs['depth']
        # Render again with the median value to use as rgb, we shouldn't have color leakage, but just in case
        outputs = self.mesh_model.render(background=background,
                                         render_cache=render_cache, use_median=self.paint_step > 1)
        rgb_render = outputs['image']
        # Render meta texture map
        meta_output = self.mesh_model.render(background=torch.Tensor([0, 0, 0]).to(self.device),
                                             use_meta_texture=True, render_cache=render_cache)

        z_normals = outputs['normals'][:, -1:, :, :].clamp(0, 1)
        z_normals_cache = meta_output['image'].clamp(0, 1)
        edited_mask = meta_output['image'].clamp(0, 1)[:, 1:2]

        self.log_train_image(rgb_render, 'rendered_input')
        self.log_train_image(depth_render[0, 0], 'depth', colormap=True)
        self.log_train_image(z_normals[0, 0], 'z_normals', colormap=True)
        self.log_train_image(z_normals_cache[0, 0], 'z_normals_cache', colormap=True)

        # text embeddings
        if self.cfg.guide.append_direction:
            dirs = data['dir']  # [B,]
            text_z = self.text_z[dirs] # JA: dirs is one of the six directions. text_z is the embedding vector of the specific view prompt
            text_string = self.text_string[dirs]
        else:
            text_z = self.text_z
            text_string = self.text_string
        logger.info(f'text: {text_string}')

        # JA: Create trimap of keep, refine, and generate using the render output
        update_mask, generate_mask, refine_mask = self.calculate_trimap(rgb_render_raw=rgb_render_raw,
                                                                        depth_render=depth_render,
                                                                        z_normals=z_normals,
                                                                        z_normals_cache=z_normals_cache,
                                                                        edited_mask=edited_mask,
                                                                        mask=outputs['mask'])

        update_ratio = float(update_mask.sum() / (update_mask.shape[2] * update_mask.shape[3]))
        if self.cfg.guide.reference_texture is not None and update_ratio < 0.01:
            logger.info(f'Update ratio {update_ratio:.5f} is small for an editing step, skipping')
            return

        self.log_train_image(rgb_render * (1 - update_mask), name='masked_input')
        self.log_train_image(rgb_render * refine_mask, name='refine_regions')

        # Crop to inner region based on object mask
        min_h, min_w, max_h, max_w = utils.get_nonzero_region(outputs['mask'][0, 0])
        crop = lambda x: x[:, :, min_h:max_h, min_w:max_w]
        cropped_rgb_render = crop(rgb_render) # JA: This is rendered image which is denoted as Q_0.
                                              # In our experiment, 1200 is cropped to 827
        cropped_depth_render = crop(depth_render)
        cropped_update_mask = crop(update_mask)
        self.log_train_image(cropped_rgb_render, name='cropped_input')
        self.log_train_image(cropped_depth_render.repeat_interleave(3, dim=1), name='cropped_depth')

        checker_mask = None
        if self.paint_step > 1 or self.cfg.guide.initial_texture is not None:
            # JA: generate_checkerboard is defined in formula 2 of the paper
            checker_mask = self.generate_checkerboard(crop(update_mask), crop(refine_mask),
                                                      crop(generate_mask))
            self.log_train_image(F.interpolate(cropped_rgb_render, (512, 512)) * (1 - checker_mask),
                                 'checkerboard_input')
        self.diffusion.use_inpaint = self.cfg.guide.use_inpainting and self.paint_step > 1
        # JA: self.zero123_front_input has been added for Zero123 integration
        if self.zero123_front_input is None:
            resized_zero123_front_input = None
        else: # JA: Even though zero123 front input is fixed, it will be resized to the rendered image of each viewpoint other than the front view
            resized_zero123_front_input = F.interpolate(
                self.zero123_front_input,
                (cropped_rgb_render.shape[-2], cropped_rgb_render.shape[-1]) # JA: (H, W)
            )

        condition_guidance_scales = None
        if self.cfg.guide.individual_control_of_conditions:
            if self.cfg.guide.second_model_type != "control_zero123":
                raise NotImplementedError

            assert self.cfg.guide.guidance_scale_i is not None
            assert self.cfg.guide.guidance_scale_t is not None

            condition_guidance_scales = {
                "i": self.cfg.guide.guidance_scale_i,
                "t": self.cfg.guide.guidance_scale_t
            }

        # JA: Compute target image corresponding to the specific viewpoint, i.e. front, left, right etc. image
        # In the original implementation of TEXTure, the view direction information is contained in text_z. In
        # the new version, text_z 
        # D_t (depth map) = cropped_depth_render, Q_t (rendered image) = cropped_rgb_render.
        # Trimap is defined by update_mask and checker_mask. cropped_rgb_output refers to the result of the
        # Modified Diffusion Process.

        # JA: So far, the render image was created. Now we generate the image using the SD pipeline
        # Our pipeline uses the rendered image in the process of generating the image.
        cropped_rgb_output, steps_vis = self.diffusion.img2img_step(text_z, cropped_rgb_render.detach(), # JA: We use the cropped rgb output as the input for the depth pipeline
                                                                    cropped_depth_render.detach(),
                                                                    guidance_scale=self.cfg.guide.guidance_scale,
                                                                    strength=1.0, update_mask=cropped_update_mask,
                                                                    fixed_seed=self.cfg.optim.seed,
                                                                    check_mask=checker_mask,
                                                                    intermediate_vis=self.cfg.log.vis_diffusion_steps,

                                                                    # JA: The following were added to use the view image
                                                                    # created by Zero123
                                                                    view_dir=self.view_dirs[dirs], # JA: view_dir = "left", this is used to check if the view direction is front
                                                                    front_image=resized_zero123_front_input,
                                                                    phi=data['phi'],
                                                                    theta=data['base_theta'] - data['theta'],
                                                                    condition_guidance_scales=condition_guidance_scales)

        self.log_train_image(cropped_rgb_output, name='direct_output')
        self.log_diffusion_steps(steps_vis)
        # JA: cropped_rgb_output always has a shape of (512, 512); recover the resolution of the nonzero rendered image (e.g. (827, 827))
        cropped_rgb_output = F.interpolate(cropped_rgb_output, 
                                           (cropped_rgb_render.shape[2], cropped_rgb_render.shape[3]),
                                           mode='bilinear', align_corners=False)

        # Extend rgb_output to full image size
        # JA: After the image is generated, we insert it into the original RGB output
        rgb_output = rgb_render.clone() # JA: rgb_render shape is 1200x1200
        rgb_output[:, :, min_h:max_h, min_w:max_w] = cropped_rgb_output # JA: For example, (189, 1016, 68, 895) refers to the nonzero region of the render image
        self.log_train_image(rgb_output, name='full_output')

        # Project back
        object_mask = outputs['mask'] # JA: mask has a shape of 1200x1200
        # JA: Compute a part of the texture atlas corresponding to the target render image of the specific viewpoint
        if should_project_back:
            fitted_pred_rgb, _ = self.project_back(render_cache=render_cache, background=background, rgb_output=rgb_output,
                                                object_mask=object_mask, update_mask=update_mask, z_normals=z_normals,
                                                z_normals_cache=z_normals_cache)
            self.log_train_image(fitted_pred_rgb, name='fitted')

        # JA: Zero123 needs the input image without the background
        # rgb_output is the generated and uncropped image in pixel space
        zero123_input = crop(
            rgb_output * object_mask
            + torch.ones_like(rgb_output, device=self.device) * (1 - object_mask)
        )   # JA: In the case of front view, the shape is (930,930).
            # This rendered image will be compressed to the shape of (512, 512) which is the shape of the diffusion
            # model.

        if self.view_dirs[dirs] == "front":
            self.zero123_front_input = zero123_input
        
        # if self.zero123_inputs is None:
        #     self.zero123_inputs = []
        
        # self.zero123_inputs.append({
        #     'image': zero123_input,
        #     'phi': data['phi'],
        #     'theta': data['theta']
        # })

        self.log_train_image(zero123_input, name='zero123_input')

        return rgb_output, object_mask

    def eval_render(self, data):
        theta = data['theta']
        phi = data['phi']
        radius = data['radius']
        phi = phi - np.deg2rad(self.cfg.render.front_offset)
        phi = float(phi + 2 * np.pi if phi < 0 else phi)
        dim = self.cfg.render.eval_grid_size
        outputs = self.mesh_model.render(theta=theta, phi=phi, radius=radius,
                                         dims=(dim, dim), background='white')
        z_normals = outputs['normals'][:, -1:, :, :].clamp(0, 1)
        rgb_render = outputs['image']  # .permute(0, 2, 3, 1).contiguous().clamp(0, 1)
        diff = (rgb_render.detach() - torch.tensor(self.mesh_model.default_color).view(1, 3, 1, 1).to(
            self.device)).abs().sum(axis=1)
        uncolored_mask = (diff < 0.1).float().unsqueeze(0)
        rgb_render = rgb_render * (1 - uncolored_mask) + utils.color_with_shade([0.85, 0.85, 0.85], z_normals=z_normals,
                                                                                light_coef=0.3) * uncolored_mask

        outputs_with_median = self.mesh_model.render(theta=theta, phi=phi, radius=radius,
                                                     dims=(dim, dim), use_median=True,
                                                     render_cache=outputs['render_cache'])

        meta_output = self.mesh_model.render(theta=theta, phi=phi, radius=radius,
                                             background=torch.Tensor([0, 0, 0]).to(self.device),
                                             use_meta_texture=True, render_cache=outputs['render_cache'])
        pred_z_normals = meta_output['image'][:, :1].detach()
        rgb_render = rgb_render.permute(0, 2, 3, 1).contiguous().clamp(0, 1).detach()
        texture_rgb = outputs_with_median['texture_map'].permute(0, 2, 3, 1).contiguous().clamp(0, 1).detach()
        depth_render = outputs['depth'].permute(0, 2, 3, 1).contiguous().detach()

        return rgb_render, texture_rgb, depth_render, pred_z_normals

    def calculate_trimap(self, rgb_render_raw: torch.Tensor,
                         depth_render: torch.Tensor,
                         z_normals: torch.Tensor, z_normals_cache: torch.Tensor, edited_mask: torch.Tensor,
                         mask: torch.Tensor):
        diff = (rgb_render_raw.detach() - torch.tensor(self.mesh_model.default_color).view(1, 3, 1, 1).to(
            self.device)).abs().sum(axis=1)
        exact_generate_mask = (diff < 0.1).float().unsqueeze(0)

        # Extend mask
        generate_mask = torch.from_numpy(
            cv2.dilate(exact_generate_mask[0, 0].detach().cpu().numpy(), np.ones((19, 19), np.uint8))).to(
            exact_generate_mask.device).unsqueeze(0).unsqueeze(0)

        update_mask = generate_mask.clone()

        object_mask = torch.ones_like(update_mask)
        object_mask[depth_render == 0] = 0
        object_mask = torch.from_numpy(
            cv2.erode(object_mask[0, 0].detach().cpu().numpy(), np.ones((7, 7), np.uint8))).to(
            object_mask.device).unsqueeze(0).unsqueeze(0)

        # Generate the refine mask based on the z normals, and the edited mask

        refine_mask = torch.zeros_like(update_mask)
        refine_mask[z_normals > z_normals_cache[:, :1, :, :] + self.cfg.guide.z_update_thr] = 1
        if self.cfg.guide.initial_texture is None:
            refine_mask[z_normals_cache[:, :1, :, :] == 0] = 0
        elif self.cfg.guide.reference_texture is not None:
            refine_mask[edited_mask == 0] = 0
            refine_mask = torch.from_numpy(
                cv2.dilate(refine_mask[0, 0].detach().cpu().numpy(), np.ones((31, 31), np.uint8))).to(
                mask.device).unsqueeze(0).unsqueeze(0)
            refine_mask[mask == 0] = 0
            # Don't use bad angles here
            refine_mask[z_normals < 0.4] = 0
        else:
            # Update all regions inside the object
            refine_mask[mask == 0] = 0

        refine_mask = torch.from_numpy(
            cv2.erode(refine_mask[0, 0].detach().cpu().numpy(), np.ones((5, 5), np.uint8))).to(
            mask.device).unsqueeze(0).unsqueeze(0)
        refine_mask = torch.from_numpy(
            cv2.dilate(refine_mask[0, 0].detach().cpu().numpy(), np.ones((5, 5), np.uint8))).to(
            mask.device).unsqueeze(0).unsqueeze(0)
        update_mask[refine_mask == 1] = 1

        update_mask[torch.bitwise_and(object_mask == 0, generate_mask == 0)] = 0

        # Visualize trimap
        if self.cfg.log.log_images:
            trimap_vis = utils.color_with_shade(color=[112 / 255.0, 173 / 255.0, 71 / 255.0], z_normals=z_normals)
            trimap_vis[mask.repeat(1, 3, 1, 1) == 0] = 1
            trimap_vis = trimap_vis * (1 - exact_generate_mask) + utils.color_with_shade(
                [255 / 255.0, 22 / 255.0, 67 / 255.0],
                z_normals=z_normals,
                light_coef=0.7) * exact_generate_mask

            shaded_rgb_vis = rgb_render_raw.detach()
            shaded_rgb_vis = shaded_rgb_vis * (1 - exact_generate_mask) + utils.color_with_shade([0.85, 0.85, 0.85],
                                                                                                 z_normals=z_normals,
                                                                                                 light_coef=0.7) * exact_generate_mask

            if self.paint_step > 1 or self.cfg.guide.initial_texture is not None:
                refinement_color_shaded = utils.color_with_shade(color=[91 / 255.0, 155 / 255.0, 213 / 255.0],
                                                                 z_normals=z_normals)
                only_old_mask_for_vis = torch.bitwise_and(refine_mask == 1, exact_generate_mask == 0).float().detach()
                trimap_vis = trimap_vis * 0 + 1.0 * (trimap_vis * (
                        1 - only_old_mask_for_vis) + refinement_color_shaded * only_old_mask_for_vis)
            self.log_train_image(shaded_rgb_vis, 'shaded_input')
            self.log_train_image(trimap_vis, 'trimap')

        return update_mask, generate_mask, refine_mask

    def generate_checkerboard(self, update_mask_inner, improve_z_mask_inner, update_mask_base_inner):
        checkerboard = torch.ones((1, 1, 64 // 2, 64 // 2)).to(self.device)
        # Create a checkerboard grid
        checkerboard[:, :, ::2, ::2] = 0
        checkerboard[:, :, 1::2, 1::2] = 0
        checkerboard = F.interpolate(checkerboard,
                                     (512, 512))
        checker_mask = F.interpolate(update_mask_inner, (512, 512))
        only_old_mask = F.interpolate(torch.bitwise_and(improve_z_mask_inner == 1,
                                                        update_mask_base_inner == 0).float(), (512, 512))
        checker_mask[only_old_mask == 1] = checkerboard[only_old_mask == 1]
        return checker_mask

    def project_back(self, render_cache: Dict[str, Any], background: Any, rgb_output: torch.Tensor,
                     object_mask: torch.Tensor, update_mask: torch.Tensor, z_normals: torch.Tensor,
                     z_normals_cache: torch.Tensor):
        eroded_masks = []
        for i in range(object_mask.shape[0]):  # Iterate over the batch dimension
            eroded_mask = cv2.erode(object_mask[i, 0].detach().cpu().numpy(), np.ones((5, 5), np.uint8))
            eroded_masks.append(torch.from_numpy(eroded_mask).to(self.device).unsqueeze(0).unsqueeze(0))

        # Convert the list of tensors to a single tensor
        eroded_object_mask = torch.cat(eroded_masks, dim=0)
        # object_mask = torch.from_numpy(
        #     cv2.erode(object_mask[0, 0].detach().cpu().numpy(), np.ones((5, 5), np.uint8))).to(
        #     object_mask.device).unsqueeze(0).unsqueeze(0)
        # render_update_mask = object_mask.clone()
        render_update_mask = eroded_object_mask.clone()

        # render_update_mask[update_mask == 0] = 0
        render_update_mask[update_mask == 0] = 0

        # blurred_render_update_mask = torch.from_numpy(
        #     cv2.dilate(render_update_mask[0, 0].detach().cpu().numpy(), np.ones((25, 25), np.uint8))).to(
        #     render_update_mask.device).unsqueeze(0).unsqueeze(0)
        dilated_masks = []
        for i in range(object_mask.shape[0]):  # Iterate over the batch dimension
            dilated_mask = cv2.dilate(render_update_mask[i, 0].detach().cpu().numpy(), np.ones((25, 25), np.uint8))
            dilated_masks.append(torch.from_numpy(dilated_mask).to(self.device).unsqueeze(0).unsqueeze(0))

        # Convert the list of tensors to a single tensor
        blurred_render_update_mask = torch.cat(dilated_masks, dim=0)
        blurred_render_update_mask = utils.gaussian_blur(blurred_render_update_mask, 21, 16)

        # Do not get out of the object
        blurred_render_update_mask[object_mask == 0] = 0

        if self.cfg.guide.strict_projection:
            blurred_render_update_mask[blurred_render_update_mask < 0.5] = 0
            # Do not use bad normals
            if z_normals is not None and z_normals_cache is not None:
                z_was_better = z_normals + self.cfg.guide.z_update_thr < z_normals_cache[:, :1, :, :]
                blurred_render_update_mask[z_was_better] = 0

        render_update_mask = blurred_render_update_mask
        for i in range(rgb_output.shape[0]):
            self.log_train_image(rgb_output[i][None] * render_update_mask[i][None], f'project_back_input_{i}')

        # Update the normals
        if z_normals is not None and z_normals_cache is not None:
            z_normals_cache[:, 0, :, :] = torch.max(z_normals_cache[:, 0, :, :], z_normals[:, 0, :, :])

        optimizer = torch.optim.Adam(self.mesh_model.get_params(), lr=self.cfg.optim.lr, betas=(0.9, 0.99),
                                     eps=1e-15)
            
        # JA: Create the texture atlas for the mesh using each view. It updates the parameters
        # of the neural network and the parameters are the pixel values of the texture atlas.
        # The loss function of the neural network is the render loss. The loss is the difference
        # between the specific image and the rendered image, rendered using the current estimate
        # of the texture atlas.
        # losses = []
        for _ in tqdm(range(200), desc='fitting mesh colors'):
            optimizer.zero_grad()
            outputs = self.mesh_model.render(background=background,
                                             render_cache=render_cache)
            rgb_render = outputs['image']

            mask = render_update_mask.flatten()
            masked_pred = rgb_render.reshape(1, rgb_render.shape[1], -1)[:, :, mask > 0]
            masked_target = rgb_output.reshape(1, rgb_output.shape[1], -1)[:, :, mask > 0]
            masked_mask = mask[mask > 0]
            loss = ((masked_pred - masked_target.detach()).pow(2) * masked_mask).mean()

            if z_normals is not None and z_normals_cache is not None:
                meta_outputs = self.mesh_model.render(background=torch.Tensor([0, 0, 0]).to(self.device),
                                                    use_meta_texture=True, render_cache=render_cache)
                current_z_normals = meta_outputs['image']
                current_z_mask = meta_outputs['mask'].flatten()
                masked_current_z_normals = current_z_normals.reshape(1, current_z_normals.shape[1], -1)[:, :,
                                        current_z_mask == 1][:, :1]
                masked_last_z_normals = z_normals_cache.reshape(1, z_normals_cache.shape[1], -1)[:, :,
                                        current_z_mask == 1][:, :1]
                loss += (masked_current_z_normals - masked_last_z_normals.detach()).pow(2).mean()
            # losses.append(loss.cpu().detach().numpy())
            loss.backward() # JA: Compute the gradient vector of the loss with respect to the trainable parameters of
                            # the network, that is, the pixel value of the texture atlas
            optimizer.step()

        if z_normals is not None and z_normals_cache is not None:
            return rgb_render, current_z_normals
        else:
            return rgb_render
        
    def project_back_only_texture_atlas(self, render_cache: Dict[str, Any], background: Any, rgb_output: torch.Tensor,
                     object_mask: torch.Tensor, update_mask: torch.Tensor, z_normals: torch.Tensor,
                     z_normals_cache: torch.Tensor
                     , weight_masks:torch.Tensor
                     ):
        eroded_masks = []
        for i in range(object_mask.shape[0]):  # Iterate over the batch dimension
            eroded_mask = cv2.erode(object_mask[i, 0].detach().cpu().numpy(), np.ones((5, 5), np.uint8))
            eroded_masks.append(torch.from_numpy(eroded_mask).to(self.device).unsqueeze(0).unsqueeze(0))

        # Convert the list of tensors to a single tensor
        eroded_object_mask = torch.cat(eroded_masks, dim=0)
        render_update_mask = eroded_object_mask.clone()
        render_update_mask[update_mask == 0] = 0

        dilated_masks = []
        for i in range(object_mask.shape[0]):  # Iterate over the batch dimension
            dilated_mask = cv2.dilate(render_update_mask[i, 0].detach().cpu().numpy(), np.ones((25, 25), np.uint8))
            dilated_masks.append(torch.from_numpy(dilated_mask).to(self.device).unsqueeze(0).unsqueeze(0))

        # Convert the list of tensors to a single tensor
        blurred_render_update_mask = torch.cat(dilated_masks, dim=0)
        blurred_render_update_mask = utils.gaussian_blur(blurred_render_update_mask, 21, 16)

        # Do not get out of the object
        blurred_render_update_mask[object_mask == 0] = 0

        if self.cfg.guide.strict_projection:
            blurred_render_update_mask[blurred_render_update_mask < 0.5] = 0

        render_update_mask = blurred_render_update_mask
        for i in range(rgb_output.shape[0]):
            self.log_train_image(rgb_output[i][None] * render_update_mask[i][None], f'project_back_input_{i}')
            self.log_train_image(
                torch.cat((z_normals[i][None], z_normals[i][None], z_normals[i][None]), dim=1),
                f'project_back_z_normals_{i}'
            )

        optimizer = torch.optim.Adam(self.mesh_model.get_params(), lr=self.cfg.optim.lr, betas=(0.9, 0.99),
                                     eps=1e-15)
            
        # JA: Create the texture atlas for the mesh using each view. It updates the parameters
        # of the neural network and the parameters are the pixel values of the texture atlas.
        # The loss function of the neural network is the render loss. The loss is the difference
        # between the specific image and the rendered image, rendered using the current estimate
        # of the texture atlas.
        # losses = []

<<<<<<< HEAD
        # JA: TODO: Add num_epochs hyperparameter
        with tqdm(range(200), desc='fitting mesh colors') as pbar:
            for i in pbar:
                optimizer.zero_grad()
                outputs = self.mesh_model.render(background=background,
                                                render_cache=render_cache)
                rgb_render = outputs['image']

                # loss = (render_update_mask * (rgb_render - rgb_output.detach()).pow(2)).mean()
                loss = (render_update_mask * z_normals * (rgb_render - rgb_output.detach()).pow(2)).mean()

                loss.backward() # JA: Compute the gradient vector of the loss with respect to the trainable parameters of
                                # the network, that is, the pixel value of the texture atlas
                optimizer.step()

                pbar.set_description(f"Fitting mesh colors -Epoch {i + 1}, Loss: {loss.item():.4f}")
=======
            # loss = (render_update_mask * (rgb_render - rgb_output.detach()).pow(2)).mean()
            #loss = (render_update_mask * z_normals * (rgb_render - rgb_output.detach()).pow(2)).mean()
            #BY MJ:
            loss = (render_update_mask * weight_masks * (rgb_render - rgb_output.detach()).pow(2)).mean()
            loss.backward() # JA: Compute the gradient vector of the loss with respect to the trainable parameters of
                            # the network, that is, the pixel value of the texture atlas
            optimizer.step()
>>>>>>> 199e38fa

        return rgb_render

    def log_train_image(self, tensor: torch.Tensor, name: str, colormap=False):
        if self.cfg.log.log_images:
            if colormap:
                tensor = cm.seismic(tensor.detach().cpu().numpy())[:, :, :3]
            else:
                tensor = einops.rearrange(tensor, '(1) c h w -> h w c').detach().cpu().numpy()
            Image.fromarray((tensor * 255).astype(np.uint8)).save(
                self.train_renders_path / f'{self.paint_step:04d}_{name}.jpg')

    def log_diffusion_steps(self, intermediate_vis: List[Image.Image]):
        if len(intermediate_vis) > 0:
            step_folder = self.train_renders_path / f'{self.paint_step:04d}_diffusion_steps'
            step_folder.mkdir(exist_ok=True)
            for k, intermedia_res in enumerate(intermediate_vis):
                intermedia_res.save(
                    step_folder / f'{k:02d}_diffusion_step.jpg')

    def save_image(self, tensor: torch.Tensor, path: Path):
        if self.cfg.log.log_images:
            Image.fromarray(
                (einops.rearrange(tensor, '(1) c h w -> h w c').detach().cpu().numpy() * 255).astype(np.uint8)).save(
                path)<|MERGE_RESOLUTION|>--- conflicted
+++ resolved
@@ -1124,7 +1124,6 @@
         # of the texture atlas.
         # losses = []
 
-<<<<<<< HEAD
         # JA: TODO: Add num_epochs hyperparameter
         with tqdm(range(200), desc='fitting mesh colors') as pbar:
             for i in pbar:
@@ -1134,22 +1133,14 @@
                 rgb_render = outputs['image']
 
                 # loss = (render_update_mask * (rgb_render - rgb_output.detach()).pow(2)).mean()
-                loss = (render_update_mask * z_normals * (rgb_render - rgb_output.detach()).pow(2)).mean()
-
+                #loss = (render_update_mask * z_normals * (rgb_render - rgb_output.detach()).pow(2)).mean()
+                #BY MJ:
+                loss = (render_update_mask * weight_masks * (rgb_render - rgb_output.detach()).pow(2)).mean()
                 loss.backward() # JA: Compute the gradient vector of the loss with respect to the trainable parameters of
                                 # the network, that is, the pixel value of the texture atlas
                 optimizer.step()
 
                 pbar.set_description(f"Fitting mesh colors -Epoch {i + 1}, Loss: {loss.item():.4f}")
-=======
-            # loss = (render_update_mask * (rgb_render - rgb_output.detach()).pow(2)).mean()
-            #loss = (render_update_mask * z_normals * (rgb_render - rgb_output.detach()).pow(2)).mean()
-            #BY MJ:
-            loss = (render_update_mask * weight_masks * (rgb_render - rgb_output.detach()).pow(2)).mean()
-            loss.backward() # JA: Compute the gradient vector of the loss with respect to the trainable parameters of
-                            # the network, that is, the pixel value of the texture atlas
-            optimizer.step()
->>>>>>> 199e38fa
 
         return rgb_render
 
