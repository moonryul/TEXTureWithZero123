--- conflicted
+++ resolved
@@ -94,14 +94,11 @@
     max_timestep: float = 0.98
     # For Diffusion model
     no_noise: bool = False
-<<<<<<< HEAD
     #MJ: added
     epochs: int = 150
     interleaving: bool = False
-=======
     
     learn_max_z_normals: bool = False
->>>>>>> 7da0ff82
 
 
 @dataclass
