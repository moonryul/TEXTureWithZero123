--- conflicted
+++ resolved
@@ -290,25 +290,8 @@
             chart_options = xatlas.ChartOptions()
             chart_options.max_iterations = 4
             atlas.generate(chart_options=chart_options)
-<<<<<<< HEAD
-            
-            #Initial Stage ( UV Atlas Creation ) : Starts with the conceptual goal of creating a 2D representation of 
-            #     the model's surface that will be used to apply textures
-            
-            # Execution Stage (Unwrapping UVs): Involves the technical steps of seam identification, flattening, 
-            #      and packing to achieve the goal set out in the UV Atlas Creation stage.
-           
-            
-            vmapping, ft_np, vt_np = atlas[0]  # [N], [M, 3], [N, 2] 
-            #MJ: ft_np: This represents the indices of the texture coordinates for each face of the mesh, in a NumPy array format.
-            #  vt_np: This represents the texture coordinates of the vertices in the mesh, also in a NumPy array format. 
-            # Texture coordinates are used to specify how a texture image is mapped onto the surface of a 3D model. 
-            # They are defined in a 2D coordinate system, usually ranging from 0 to 1,
-            # where (0,0) represents the bottom-left corner of the texture image, and (1,1) represents the top-right corner. 
-=======
-            vmapping, ft_np, vt_np = atlas[0]  # [N], [M, 3], [N, 2] # JA: vt stores texture UV coordinates for each vertex. ft stores indices to the UV array for each face.
-
->>>>>>> d03aeacd
+            vmapping, ft_np, vt_np = atlas[0]  # [N], [M, 3], [N, 2]
+
             vt = torch.from_numpy(vt_np.astype(np.float32)).float().cuda()
             ft = torch.from_numpy(ft_np.astype(np.int64)).int().cuda()
             if cache_path is not None:
