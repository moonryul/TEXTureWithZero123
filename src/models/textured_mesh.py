import os

import kaolin as kal
import numpy as np
import scipy
from scipy import sparse
from scipy.sparse.linalg import eigsh
import torch
import torch.nn as nn
import torch.nn.functional as F
from loguru import logger
from PIL import Image

from .mesh import Mesh
from .render import Renderer
from src.configs.train_config import GuideConfig


def build_cotan_laplacian_torch(points_tensor: torch.Tensor, tris_tensor: torch.Tensor) -> np.ndarray:
    tris, points = tris_tensor.cpu().numpy(), points_tensor.cpu().numpy()

    a, b, c = (tris[:, 0], tris[:, 1], tris[:, 2])
    A = np.take(points, a, axis=1)
    B = np.take(points, b, axis=1)
    C = np.take(points, c, axis=1)

    eab, ebc, eca = (B - A, C - B, A - C)
    eab = eab / np.linalg.norm(eab, axis=0)[None, :]
    ebc = ebc / np.linalg.norm(ebc, axis=0)[None, :]
    eca = eca / np.linalg.norm(eca, axis=0)[None, :]

    alpha = np.arccos(-np.sum(eca * eab, axis=0))
    beta = np.arccos(-np.sum(eab * ebc, axis=0))
    gamma = np.arccos(-np.sum(ebc * eca, axis=0))

    wab, wbc, wca = (1.0 / np.tan(gamma), 1.0 / np.tan(alpha), 1.0 / np.tan(beta))
    rows = np.concatenate((a, b, a, b, b, c, b, c, c, a, c, a), axis=0)
    cols = np.concatenate((a, b, b, a, b, c, c, b, c, a, a, c), axis=0)
    vals = np.concatenate((wab, wab, -wab, -wab, wbc, wbc, -wbc, -wbc, wca, wca, -wca, -wca), axis=0)
    L = sparse.coo_matrix((vals, (rows, cols)), shape=(points.shape[1], points.shape[1]), dtype=float).tocsc()
    return L


def build_graph_laplacian_torch(tris_tensor: torch.Tensor) -> np.ndarray:
    tris = tris_tensor.cpu().numpy()
    n_verts = tris.max() + 1
    v2v = [[] for _ in range(n_verts)]
    for face in tris:
        for i in face:
            for j in face:
                if i != j:
                    if j not in v2v[i]:
                        v2v[i].append(j)

    valency = [len(x) for x in v2v]
    I, J, vals = [], [], []
    for i in range(n_verts):
        I.append(i)
        J.append(i)
        vals.append(1)

        for neighbor in v2v[i]:
            I.append(i)
            J.append(neighbor)
            vals.append(-1 / valency[i])
    L = sparse.csr_matrix((vals, (I, J)), shape=(n_verts, n_verts))
    return L


def eigen_problem(Lap, k=20, e=0.0) -> (torch.Tensor, torch.Tensor):
    shift = 1e-4
    eigenvalues, eigenvectors = eigsh(
        Lap + shift * scipy.sparse.eye(Lap.shape[0]),
        k=k + 1, which='LM', sigma=e, tol=1e-3)
    eigenvalues += shift

    eigenvalues = eigenvalues[1:]
    eigenvectors = eigenvectors[:, 1:]

    return torch.from_numpy(eigenvalues).float(), torch.from_numpy(eigenvectors.T).float()


def choose_multi_modal(n: int, k: int):
    interval_length = n // k
    n_intervals = n / interval_length
    if n_intervals == int(n_intervals):
        n_intervals = int(n_intervals)
    else:
        n_intervals = int(n_intervals) + 1
    chosen_numbers = []
    for i in range(n_intervals):
        current_interval_length = min(interval_length, n - i * interval_length)
        chosen_numbers.append(np.random.choice(current_interval_length) + i * interval_length)
    return chosen_numbers


class TexturedMeshModel(nn.Module):
    def __init__(self,
                 opt: GuideConfig,
                 render_grid_size=1024,
                 texture_resolution=1024,
                 initial_texture_path=None,
                 cache_path=None,
                 device=torch.device('cpu'),
                 augmentations=False,
                 augment_prob=0.5,
                 fovyangle=np.pi / 3):

        super().__init__()
        self.device = device
        self.augmentations = augmentations
        self.augment_prob = augment_prob
        self.opt = opt
        self.dy = self.opt.dy
        self.mesh_scale = self.opt.shape_scale
        self.texture_resolution = texture_resolution
        if initial_texture_path is not None:
            self.initial_texture_path = initial_texture_path
        else:
            self.initial_texture_path = self.opt.initial_texture
        self.cache_path = cache_path
        self.num_features = 3

        self.dim = (render_grid_size, render_grid_size)

        self.renderer = Renderer(device=self.device, dim=self.dim,
                                 interpolation_mode=self.opt.texture_interpolation_mode, fovyangle=fovyangle)
        self.env_sphere, self.mesh = self.init_meshes()
        self.default_color = [0.8, 0.1, 0.8] # JA: This is the magenta color, set to the texture atlas
        self.background_sphere_colors, self.texture_img = self.init_paint() # JA: self.texture_img is a learnable parameter
        self.meta_texture_img = nn.Parameter(torch.zeros_like(self.texture_img)) # JA: self.texture_img is the texture atlas
                                # define self.meta_texture_img variable to be the parameter of the neural network whose init
                                # value is set to a zero tensor
        if self.opt.reference_texture: # JA: This value is None by default
            base_texture = torch.Tensor(np.array(Image.open(self.opt.reference_texture).resize(
                (self.texture_resolution, self.texture_resolution)))).permute(2, 0, 1).cuda().unsqueeze(0) / 255.0
            change_mask = (
                    (base_texture.to(self.device) - self.texture_img).abs().sum(axis=1) > 0.1).float()
            with torch.no_grad():
                self.meta_texture_img[:, 1] = change_mask
        self.vt, self.ft = self.init_texture_map()

        self.face_attributes = kal.ops.mesh.index_vertices_by_faces(
            self.vt.unsqueeze(0),
            self.ft.long()).detach()

        self.n_eigen_values = 20
        self._L = None
        self._eigenvalues = None
        self._eigenvectors = None
        
    #     #MJ: Create the mask for each view based on the value of the z-normals
        
    #    # Set the camera poses:
    #     self.thetas = []
    #     self.phis = []
    #     self.radii = []
       
    #     for i, data in enumerate(self.dataloaders['train']):
           
    #         theta, phi, radius = data['theta'], data['phi'], data['radius']
    #         phi = phi - np.deg2rad(self.cfg.render.front_offset)
    #         phi = float(phi + 2 * np.pi if phi < 0 else phi)

    #         self.thetas.append(theta)
    #         self.phis.append(phi)
    #         self.radii.append(radius)

    #     if self.augmentations:
    #         augmented_vertices = self.augment_vertices()
    #     else:
    #         augmented_vertices = self.mesh.vertices
        
    #     background_type = 'none'
    #     use_render_back = False
    #     batch_size = 7
    #     # JA: We need to repeat several tensors to support the batch size.
    #     # For example, with a tensor of the shape, [1, 3, 1200, 1200], doing
    #     # repeat(batch_size, 1, 1, 1) results in [1 * batch_size, 3 * 1, 1200 * 1, 1200 * 1]
    #     mask, depth_map, normals_image,face_normals,face_idx = self.render_face_normals_face_idx(
    #         augmented_vertices[None].repeat(batch_size, 1, 1),
    #         self.mesh.faces, # JA: the faces tensor can be shared across the batch and does not require its own batch dimension.
    #         self.face_attributes.repeat(batch_size, 1, 1, 1),
    #         elev=self.thetas,
    #         azim=self.phis,
    #         radius= self.radii,
    #         look_at_height=self.dy,
         
    #         dims=self.cfg.guide.train_grid_size, # MJ: 1200,
    #         background_type=background_type
    #     )
        
    #     self.mask = mask #MJ: object_mask of the mesh
    #     self.depth_map = depth_map
    #     self.normals_image = normals_image
    #     self.face_normals = face_normals
    #     self.face_idx = face_idx
        
    #     #MJ: get the binary masks for each view which indicates how much the image rendered from each view
    #     #should contribute to the texture atlas over the mesh which is the cause of the image
        
    #     self.weight_masks = self.get_weight_masks_for_views( self.face_normals, self.face_idx )
        
    # def get_weight_masks_for_views(self, face_normals, face_idx ):
        
    #     #For the veiwed region of the mesh under each view, find the overlapping with the neighbor regions under
    #     # different views. Two viewed regions of the mesh are overlapped if the face_idx of them are the same
        
    #     weight_masks = torch.full( face_idx.shape, True) 
    #     #MJ: face_idx: shape = (B,1,H,W); 
    #     # face_idx[:,0,:,:] refers to the face_idx from which the pixel (i,j) was projected
        
    #     #face_normals: shape = (B, 3, num_faces); face_normals[:,:, k] refers to the face normal vectors of face idx = k
    #     #MJ: weight_masks[b,0,i,j] indicates whether the face_idx[b,0,i,j] of  pixel (i,j) under view b should contribute to the texture atlas;
    #     #initialized to True by torch.full( face_idx.shape, True): It will be set to False 
    #     # when  face_idx[b,0,i,j] does not have the maximum z-normal among all the views. 
        
    #     num_of_views = face_idx.shape[0] #MJ: from 0 to 6
    #     for v1 in range (  num_of_views  ):
    #           for v2 in range (  num_of_views  ):
    #               if v1 != v2: #Compare with only neighbor views:
    #                 #  If the z_normals of v1 is less than that of any other view, the weight mask of v1 is set to False
    #                 weight_masks[v1] = not ( face_normals[v1,:, face_idx][2] < face_normals[v2,:, face_idx][2] )
    #                 #  face_normals[v1,:, face_idx]  refers to the face_normals of face_idx[v1,0,i,j] for every (i,j)  
        
    #     return weight_masks
        
    def render_face_normals_face_idx(self, verts, faces, uv_face_attr, elev, azim, radius,
                                   look_at_height=0.0, dims=None, background_type='none'):
        dims = self.dim if dims is None else dims
       
        camera_transform = self.renderer.get_camera_from_multiple_view(
            elev, azim, r=radius,
            look_at_height=look_at_height
        )
        # JA: Since the function prepare_vertices is specifically designed to move and project vertices to camera space and then index them with faces, the face normals returned by this function are also relative to the camera coordinate system. This follows from the context provided by the documentation, where the operations involve transforming vertices into camera coordinates, suggesting that the normals are computed in relation to these transformed vertices and thus would also be in camera coordinates.
        face_vertices_camera, face_vertices_image, face_normals = kal.render.mesh.prepare_vertices( #MJ: face_vertices_image.shape: torch.Size([7, 98998, 3, 2])
            verts, faces, self.renderer.camera_projection, camera_transform=camera_transform)
        # JA: face_vertices_camera[:, :, :, -1] likely refers to the z-component (depth component) of these coordinates, used both for depth mapping and for determining how textures map onto the surfaces during UV feature generation.
        depth_map, _ = kal.render.mesh.rasterize(dims[1], dims[0], face_vertices_camera[:, :, :, -1],
                                                            face_vertices_image, face_vertices_camera[:, :, :, -1:]) 
        depth_map = self.renderer.normalize_multiple_depth(depth_map)

        uv_features, face_idx = kal.render.mesh.rasterize(dims[1], dims[0], face_vertices_camera[:, :, :, -1],
            face_vertices_image, uv_face_attr)  #MJ:     uv_features.shape: torch.Size([7, 1200, 1200, 2])
        uv_features = uv_features.detach()
    
        mask = (face_idx > -1).float()[..., None] #MJ: face_idx: (7,1200,1200); mask: (7,1200,1200,1) => (7,1,1200,1200) by  mask.permute(0, 3, 1, 2

        # JA: face_normals[0].shape:[14232, 3], face_idx.shape: [1, 1024, 1024]
        # normals_image = face_normals[0][face_idx, :] # JA: normals_image: [1024, 1024, 3]
        # Generate batch indices
        batch_size = face_normals.shape[0]
        batch_indices = torch.arange(batch_size).view(-1, 1, 1)

        # Expand batch_indices to match the dimensions of face_idx
        batch_indices = batch_indices.expand(-1, *face_idx.shape[1:])

        # Use advanced indexing to gather the results
        normals_image = face_normals[batch_indices, face_idx]  #MJ: face_normals.shape: torch.Size([7, 98998, 3])
        
 
        #MJ: normals_image.shape: torch.Size([7, 1200, 1200, 3])
        #MJ: mask: (7,1200,1200,1) => (7,1,1200,1200) by  mask.permute(0, 3, 1, 2
        return mask.permute(0, 3, 1, 2), depth_map.permute(0, 3, 1, 2), normals_image.permute(0, 3, 1, 2), \
               face_normals.permute(0, 2, 1), face_idx[:, None, :, :]


    @property
    def L(self) -> np.ndarray:
        if self._L is None:
            self._L = build_cotan_laplacian_torch(self.mesh.vertices.T, self.mesh.faces)
        return self._L

    def eigens(self, k: int, e: float) -> (torch.Tensor, torch.Tensor):
        if self._eigenvalues is None or self._eigenvectors is None:
            self._eigenvalues, self._eigenvectors = eigen_problem(self.L, k, e)
            self._eigenvalues, self._eigenvectors = \
                self._eigenvalues.to(self.device), self._eigenvectors.to(self.device)

        return self._eigenvalues, self._eigenvectors

    @staticmethod
    def normalize_vertices(vertices: torch.Tensor, mesh_scale: float = 1.0, dy: float = 0.0) -> torch.Tensor:
        vertices -= vertices.mean(dim=0)[None, :]
        vertices /= vertices.norm(dim=1).max()
        vertices *= mesh_scale
        vertices[:, 1] += dy
        return vertices

    def spectral_augmentations(self, vertices: torch.Tensor) -> torch.Tensor:
        eigen_values, basis_functions = self.eigens(self.n_eigen_values, 0.0)
        basis_functions /= basis_functions.max(dim=-1)[0][:, None] - basis_functions.min(dim=-1)[0][:, None]

        chosen_basis_function = choose_multi_modal(basis_functions.shape[0], 2)
        coeffs = torch.zeros(basis_functions.shape[0]).to(self.device)
        signs = ((torch.rand(len(chosen_basis_function), device=self.device) > 0.5).float() - 0.5) * 2
        coeffs[chosen_basis_function] = signs

        reconstructed = coeffs @ basis_functions.float()

        directions = vertices / torch.norm(vertices, dim=1)[:, None]
        deformed_v = vertices + 0.25 * reconstructed[:, None] * directions
        return self.normalize_vertices(deformed_v, mesh_scale=self.mesh_scale, dy=self.dy)

    def axis_augmentations(self, vertices: torch.Tensor, stretch_factor: float = 1.6, squish_factor: float = 0.7):
        axis_indices = np.arange(0, 3)
        axis_indices = np.random.permutation(axis_indices)
        stretch_axis = axis_indices[0]
        squish_axis = axis_indices[1]

        deformed_v = vertices.clone()
        deformed_v[:, stretch_axis] *= stretch_factor
        deformed_v[:, squish_axis] *= squish_factor
        return self.normalize_vertices(deformed_v, mesh_scale=self.mesh_scale, dy=self.dy)

    def augment_vertices(self):
        verts = self.mesh.vertices.clone()
        if np.random.rand() < 0.5:
            verts = self.spectral_augmentations(verts)
        if np.random.rand() < 0.5:
            verts = self.axis_augmentations(verts)
        return verts

    def init_meshes(self, env_sphere_path='shapes/env_sphere.obj'):
        env_sphere = Mesh(env_sphere_path, self.device)

        mesh = Mesh(self.opt.shape_path, self.device)
        mesh.normalize_mesh(inplace=True, target_scale=self.mesh_scale, dy=self.dy) # JA: Normalize mesh into 1x1x1 cube.
                                                                                    # target_scale is 0.6, dy is 0.25

        return env_sphere, mesh

    def zero_meta(self):
        with torch.no_grad():
            self.meta_texture_img[:] = 0

    def init_paint(self, num_backgrounds=1):
        # random color face attributes for background sphere
        init_background_bases = torch.rand(num_backgrounds, 3).to(self.device)
        modulated_init_background_bases_latent = init_background_bases[:, None, None, :] * 0.8 + 0.2 * torch.randn(
            num_backgrounds, self.env_sphere.faces.shape[0],
            3, self.num_features, dtype=torch.float32).cuda()
        background_sphere_colors = nn.Parameter(modulated_init_background_bases_latent.cuda())

        if self.initial_texture_path is not None:
            texture = torch.Tensor(np.array(Image.open(self.initial_texture_path).resize(
                (self.texture_resolution, self.texture_resolution)))).permute(2, 0, 1).cuda().unsqueeze(0) / 255.0
        else: # JA: This is the case in our experiment
            texture = torch.ones(1, 3, self.texture_resolution, self.texture_resolution).cuda() * torch.Tensor(
                self.default_color).reshape(1, 3, 1, 1).cuda()
        texture_img = nn.Parameter(texture)
        return background_sphere_colors, texture_img

    def invert_color(self, color: torch.Tensor) -> torch.Tensor:
        # inverse linear approx to find latent
        A = self.linear_rgb_estimator.T
        regularizer = 1e-2

        pinv = (torch.pinverse(A.T @ A + regularizer * torch.eye(4).cuda()) @ A.T)
        if len(color) == 1 or type(color) is torch.Tensor:
            init_color_in_latent = color @ pinv.T
        else:
            init_color_in_latent = pinv @ torch.tensor(
                list(color)).float().to(A.device)
        return init_color_in_latent

    def change_default_to_median(self):
        diff = (self.texture_img - torch.tensor(self.default_color).view(1, 3, 1, 1).to(
            self.device)).abs().sum(axis=1)
        default_mask = (diff < 0.1).float().unsqueeze(0)
        median_color = self.texture_img[0, :].reshape(3, -1)[:, default_mask.flatten() == 0].mean(axis=1)
        with torch.no_grad():
            self.texture_img.reshape(3, -1)[:, default_mask.flatten() == 1] = median_color.reshape(-1, 1)

    def init_texture_map(self):
        cache_path = self.cache_path
        if cache_path is None:
            cache_exists_flag = False
        else:
            vt_cache, ft_cache = cache_path / 'vt.pth', cache_path / 'ft.pth'
            cache_exists_flag = vt_cache.exists() and ft_cache.exists()

        if self.mesh.vt is not None and self.mesh.ft is not None \
                and self.mesh.vt.shape[0] > 0 and self.mesh.ft.min() > -1:
            logger.info('Mesh includes UV map')
            vt = self.mesh.vt.cuda()
            ft = self.mesh.ft.cuda()
        elif cache_exists_flag:
            logger.info(f'running cached UV maps from {vt_cache}')
            vt = torch.load(vt_cache).cuda()
            ft = torch.load(ft_cache).cuda()
        else:
            logger.info(f'running xatlas to unwrap UVs for mesh')
            # unwrap uvs
            import xatlas
            v_np = self.mesh.vertices.cpu().numpy()
            f_np = self.mesh.faces.int().cpu().numpy()
            atlas = xatlas.Atlas()
            atlas.add_mesh(v_np, f_np)
            chart_options = xatlas.ChartOptions()
            chart_options.max_iterations = 4
            atlas.generate(chart_options=chart_options)
            vmapping, ft_np, vt_np = atlas[0]  # [N], [M, 3], [N, 2] # JA: vt stores texture UV coordinates for each vertex. ft stores indices to the UV array for each face.

            vt = torch.from_numpy(vt_np.astype(np.float32)).float().cuda()
            ft = torch.from_numpy(ft_np.astype(np.int64)).int().cuda()
            if cache_path is not None:
                os.makedirs(cache_path, exist_ok=True)
                torch.save(vt.cpu(), vt_cache)
                torch.save(ft.cpu(), ft_cache)
        return vt, ft

    def forward(self, x):
        raise NotImplementedError
    
    def get_params(self):
        # return [self.background_sphere_colors, self.texture_img, self.meta_texture_img]
         return [self.texture_img, self.meta_texture_img]
          # JA: In our experiment, self.background_sphere_colors
          # are not used as parameters of the loss function


    def get_params(self):
        return [self.texture_img, self.meta_texture_img]
    
    def get_params_texture_atlas(self):
        # return [self.background_sphere_colors, self.texture_img, self.meta_texture_img]
        return [self.texture_img]    # JA: In our experiment, self.background_sphere_colors
                                                            # are not used as parameters of the loss function

    def get_params_max_z_normal(self):
<<<<<<< HEAD
         return [ self.meta_texture_img]
=======
         return [self.meta_texture_img]
>>>>>>> 790cec9f
        # return [self.texture_img]    # JA: In our experiment, self.background_sphere_colors
                                                            # are not used as parameters of the loss function

    @torch.no_grad()
    def export_mesh(self, path):
        v, f = self.mesh.vertices, self.mesh.faces.int()
        h0, w0 = 256, 256
        ssaa, name = 1, ''

        # v, f: torch Tensor
        v_np = v.cpu().numpy()  # [N, 3]
        f_np = f.cpu().numpy()  # [M, 3]

        colors = self.texture_img.permute(0, 2, 3, 1).contiguous().clamp(0, 1)

        colors = colors[0].cpu().detach().numpy()
        colors = (colors * 255).astype(np.uint8)

        vt_np = self.vt.detach().cpu().numpy()
        ft_np = self.ft.detach().cpu().numpy()

        colors = Image.fromarray(colors)

        if ssaa > 1:
            colors = colors.resize((w0, h0), Image.LINEAR)

        colors.save(os.path.join(path, f'{name}albedo.png'))

        # save obj (v, vt, f /)
        obj_file = os.path.join(path, f'{name}mesh.obj')
        mtl_file = os.path.join(path, f'{name}mesh.mtl')

        logger.info('writing obj mesh to {obj_file}')
        with open(obj_file, "w") as fp:
            fp.write(f'mtllib {name}mesh.mtl \n')

            logger.info('writing vertices {v_np.shape}')
            for v in v_np:
                fp.write(f'v {v[0]} {v[1]} {v[2]} \n')

            logger.info('writing vertices texture coords {vt_np.shape}')
            for v in vt_np:
                # fp.write(f'vt {v[0]} {1 - v[1]} \n')
                fp.write(f'vt {v[0]} {v[1]} \n')

            logger.info('writing faces {f_np.shape}')
            fp.write(f'usemtl mat0 \n')
            for i in range(len(f_np)):
                fp.write(
                    f"f {f_np[i, 0] + 1}/{ft_np[i, 0] + 1} {f_np[i, 1] + 1}/{ft_np[i, 1] + 1} {f_np[i, 2] + 1}/{ft_np[i, 2] + 1} \n")

        with open(mtl_file, "w") as fp:
            fp.write(f'newmtl mat0 \n')
            fp.write(f'Ka 1.000000 1.000000 1.000000 \n')
            fp.write(f'Kd 1.000000 1.000000 1.000000 \n')
            fp.write(f'Ks 0.000000 0.000000 0.000000 \n')
            fp.write(f'Tr 1.000000 \n')
            fp.write(f'illum 1 \n')
            fp.write(f'Ns 0.000000 \n')
            fp.write(f'map_Kd {name}albedo.png \n')

    def render(self, theta=None, phi=None, radius=None, background=None,
               use_meta_texture=False, render_cache=None, use_median=False, dims=None, use_batch_render=True):
        if use_batch_render:
            if theta is not None:
                if isinstance(theta, float) or isinstance(theta, int):
                    theta = torch.tensor([theta]).to(self.device) # JA: [B,]
                elif isinstance(theta, list):
                    theta = torch.tensor(theta).to(self.device) # JA: [B,]

            if phi is not None:
                if isinstance(phi, float) or isinstance(phi, int):
                    phi = torch.tensor([phi]).to(self.device)
                elif isinstance(phi, list):
                    phi = torch.tensor(phi).to(self.device)

            if radius is not None:
                if isinstance(radius, float) or isinstance(radius, int):
                    radius = torch.tensor([radius]).to(self.device)
                elif isinstance(radius, list):
                    radius = torch.tensor(radius).to(self.device)

            return self.render_batch(theta, phi, radius, background,
                use_meta_texture, render_cache, use_median, dims)
        else:
            return self.render_legacy(theta, phi, radius, background,
                use_meta_texture, render_cache, use_median, dims)
        
    def render_legacy(self, theta=None, phi=None, radius=None, background=None,
               use_meta_texture=False, render_cache=None, use_median=False, dims=None):
        if render_cache is None:
            assert theta is not None and phi is not None and radius is not None
        background_sphere_colors = self.background_sphere_colors[
            torch.randint(0, self.background_sphere_colors.shape[0], (1,))]
        if use_meta_texture: # JA: During training of the network, we either learn meta texture or texture
            texture_img = self.meta_texture_img
        else:
            texture_img = self.texture_img  # JA: texture_img is the render image which is actually the
                                            # learnable texture atlas

        if self.augmentations:
            augmented_vertices = self.augment_vertices()
        else:
            augmented_vertices = self.mesh.vertices

        if use_median:
            diff = (texture_img - torch.tensor(self.default_color).view(1, 3, 1, 1).to(
                self.device)).abs().sum(axis=1)
            default_mask = (diff < 0.1).float().unsqueeze(0)
            median_color = texture_img[0, :].reshape(3, -1)[:, default_mask.flatten() == 0].mean(
                axis=1)
            texture_img = texture_img.clone()
            with torch.no_grad():
                texture_img.reshape(3, -1)[:, default_mask.flatten() == 1] = median_color.reshape(-1, 1)
        background_type = 'none'
        use_render_back = False
        if background is not None and type(background) == str: # JA: If background is a string, set it as the type
            background_type = background
            use_render_back = True
        pred_features, mask, depth, normals, render_cache = self.renderer.render_single_view_texture(augmented_vertices,
                                                                                                     self.mesh.faces,
                                                                                                     self.face_attributes,
                                                                                                     texture_img,
                                                                                                     elev=theta,
                                                                                                     azim=phi,
                                                                                                     radius=radius,
                                                                                                     look_at_height=self.dy,
                                                                                                     render_cache=render_cache,
                                                                                                     dims=dims,
                                                                                                     background_type=background_type)

        mask = mask.detach()

        if use_render_back:
            pred_map = pred_features
            pred_back = pred_features
        else:
            if background is None:
                # JA: background_sphere_colors is used when the background is None
                pred_back, _, _ = self.renderer.render_single_view(self.env_sphere,
                                                                   background_sphere_colors,
                                                                   elev=theta,
                                                                   azim=phi,
                                                                   radius=radius,
                                                                   dims=dims,
                                                                   look_at_height=self.dy, calc_depth=False)
            elif len(background.shape) == 1:
                pred_back = torch.ones_like(pred_features) * background.reshape(1, 3, 1, 1)
            else:
                pred_back = background

            pred_map = pred_back * (1 - mask) + pred_features * mask

        if not use_meta_texture:
            pred_map = pred_map.clamp(0, 1)
            pred_features = pred_features.clamp(0, 1)

        return {'image': pred_map, 'mask': mask, 'background': pred_back,
                'foreground': pred_features, 'depth': depth, 'normals': normals, 'render_cache': render_cache,
                'texture_map': texture_img}
    
    def render_batch(self, theta=None, phi=None, radius=None, background=None,
               use_meta_texture=False, render_cache=None, use_median=False, dims=None):
        if render_cache is None:
            batch_size = theta.shape[0] #MJ: theta should be a tensor, not a list
            assert theta is not None and phi is not None and radius is not None
        else:
            batch_size = render_cache["uv_features"].shape[0]
        background_sphere_colors = self.background_sphere_colors[
            torch.randint(0, self.background_sphere_colors.shape[0], (batch_size,))]
        texture_img = self.meta_texture_img if use_meta_texture else self.texture_img

        if self.augmentations:
            augmented_vertices = self.augment_vertices()
        else:
            augmented_vertices = self.mesh.vertices

        if use_median:
            diff = (texture_img - torch.tensor(self.default_color).view(1, 3, 1, 1).to(
                self.device)).abs().sum(axis=1)
            default_mask = (diff < 0.1).float().unsqueeze(0)
            median_color = texture_img[0, :].reshape(3, -1)[:, default_mask.flatten() == 0].mean(
                axis=1)
            texture_img = texture_img.clone()
            with torch.no_grad():
                texture_img.reshape(3, -1)[:, default_mask.flatten() == 1] = median_color.reshape(-1, 1)
        background_type = 'none'
        use_render_back = False
        if background is not None and type(background) == str: # JA: If background is a string, set it as the type
            background_type = background
            use_render_back = True
        
        # JA: We need to repeat several tensors to support the batch size.
        # For example, with a tensor of the shape, [1, 3, 1200, 1200], doing
        # repeat(batch_size, 1, 1, 1) results in [1 * batch_size, 3 * 1, 1200 * 1, 1200 * 1]
        pred_features, mask, depth, normals, render_cache = self.renderer.render_multiple_view_texture(
            augmented_vertices[None].repeat(batch_size, 1, 1),
            self.mesh.faces, # JA: the faces tensor can be shared across the batch and does not require its own batch dimension.
            self.face_attributes.repeat(batch_size, 1, 1, 1),
            texture_img.repeat(batch_size, 1, 1, 1),
            elev=theta,
            azim=phi,
            radius=radius,
            look_at_height=self.dy,
            render_cache=render_cache,
            dims=dims,
            background_type=background_type
        )

        mask = mask.detach()

        if use_render_back:
            pred_map = pred_features
            pred_back = pred_features
        else:
            if background is None:
                pred_back, _, _ = self.renderer.render_multiple_view(self.env_sphere,
                                                                   background_sphere_colors,
                                                                   elev=theta,
                                                                   azim=phi,
                                                                   radius=radius,
                                                                   dims=dims,
                                                                   look_at_height=self.dy, calc_depth=False)
            elif len(background.shape) == 1:
                pred_back = torch.ones_like(pred_features) * background.reshape(1, 3, 1, 1)
            else:
                pred_back = background

            pred_map = pred_back * (1 - mask) + pred_features * mask

        if not use_meta_texture:
            pred_map = pred_map.clamp(0, 1)
            pred_features = pred_features.clamp(0, 1)

        return {'image': pred_map, 'mask': mask, 'background': pred_back,
                'foreground': pred_features, 'depth': depth, 'normals': normals, 'render_cache': render_cache,
                'texture_map': texture_img}

    def draw(self, theta, phi, radius, target_rgb):
        # failed attempt to draw on the texture image

        uv_features, face_idx = self.renderer.project_uv_single_view(self.mesh.vertices,
                                                                     self.mesh.faces,
                                                                     self.face_attributes,
                                                                     elev=theta,
                                                                     azim=phi,
                                                                     radius=radius,
                                                                     look_at_height=self.dy)
        unique_face_idx = torch.unique(face_idx)
        print('')<|MERGE_RESOLUTION|>--- conflicted
+++ resolved
@@ -413,28 +413,14 @@
 
     def forward(self, x):
         raise NotImplementedError
-    
-    def get_params(self):
-        # return [self.background_sphere_colors, self.texture_img, self.meta_texture_img]
-         return [self.texture_img, self.meta_texture_img]
-          # JA: In our experiment, self.background_sphere_colors
-          # are not used as parameters of the loss function
-
-
-    def get_params(self):
-        return [self.texture_img, self.meta_texture_img]
-    
+
     def get_params_texture_atlas(self):
         # return [self.background_sphere_colors, self.texture_img, self.meta_texture_img]
         return [self.texture_img]    # JA: In our experiment, self.background_sphere_colors
                                                             # are not used as parameters of the loss function
 
-    def get_params_max_z_normal(self):
-<<<<<<< HEAD
-         return [ self.meta_texture_img]
-=======
-         return [self.meta_texture_img]
->>>>>>> 790cec9f
+    def get_params_texture_atlas_max_z_normal(self):
+         return [self.background_sphere_colors, self.texture_img, self.meta_texture_img]
         # return [self.texture_img]    # JA: In our experiment, self.background_sphere_colors
                                                             # are not used as parameters of the loss function
 
