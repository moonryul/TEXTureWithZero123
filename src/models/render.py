--- conflicted
+++ resolved
@@ -8,12 +8,7 @@
     def __init__(self, device, dim=(224, 224), interpolation_mode='nearest'):
         assert interpolation_mode in ['nearest', 'bilinear', 'bicubic'], f'no interpolation mode {interpolation_mode}'
 
-<<<<<<< HEAD
-        camera = kal.render.camera.generate_perspective_projection(np.pi / 3).to(device)  #MJ: np.pi / 3 = 60 deg= field of view
-=======
-        camera = kal.render.camera.generate_perspective_projection(np.pi / 3).to(device) # JA: This is the field of view
-                                                                                        # It is currently set to 60deg.
->>>>>>> d03aeacd
+        camera = kal.render.camera.generate_perspective_projection(np.pi / 3).to(device)  #MJ: 60 or 30?
 
         self.device = device
         self.interpolation_mode = interpolation_mode
