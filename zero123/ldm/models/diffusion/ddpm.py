--- conflicted
+++ resolved
@@ -885,11 +885,10 @@
     def shared_step(self, batch, **kwargs): # JA: batch is a dictionary with keys 'image_target', 'image_cond', 'T', and 'hint'
         x, c = self.get_input(batch, self.first_stage_key)  # JA: self is ControlLDM. x is a tensor of shape [1, 4, 32, 32]. c is a dictionary with keys 'c_crossattn' and 'c_concat'
                                                             # self.get_input refers to the get_input method defined in the ControlLDM class
-<<<<<<< HEAD
-        loss = self(x, c)    #MJ:self(x,c) =  LatentDiffusion.forward(x,c);  ControlLDM does not define forward(x,c) but use that of LatentDiffusion
-=======
+
         loss = self(x, c) # JA: self(x, c) calls self.forward(x, c)
->>>>>>> 6eec1675
+                          # MJ: self(x,c) =  LatentDiffusion.forward(x,c);  ControlLDM does not define forward(x,c) but use that of LatentDiffusion
+
         return loss
 
     #MJ: called by shared_step(self, batch), which is called by training_step()
