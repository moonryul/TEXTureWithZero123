--- conflicted
+++ resolved
@@ -1,4 +1,3 @@
-<<<<<<< HEAD
 import os
 # import sys
 
@@ -272,6 +271,9 @@
         path = os.path.join(os.getcwd(), "texfusion_dataset", pair["path"])
         print(os.path.isfile(path))
 
+            # depth_render = outputs['depth']
+            # print(depth_render)
+            # torchvision.utils.save_image(depth_render, "./test.png")
 
 # for mesh_path in mesh_paths:
 #     with tempfile.NamedTemporaryFile(mode='w+') as fp:
@@ -299,50 +301,4 @@
 #             print(depth_render)
 #             torchvision.utils.save_image(depth_render, "/home/jaehoon/test.png")
 
-#         main()
-=======
-import sys
-
-import torch
-import torchvision
-
-import math
-import tempfile
-import pyrallis
-
-from src.training.trainer import TEXTure
-from src.configs.train_config import TrainConfig
-
-sys.path.append("./src/zero123/zero123")
-sys.path.append("./src/zero123/ControlNet")
-
-mesh_paths = ["human.obj"]
-
-for mesh_path in mesh_paths:
-    with tempfile.NamedTemporaryFile(mode='w+') as fp:
-        fp.write(f"""log:
-  exp_name: test
-guide:
-    text: "nothing"
-    shape_path: shapes/human.obj""")
-        fp.flush()
-
-        @pyrallis.wrap(config_path=fp.name)
-        def main(cfg: TrainConfig):
-            trainer = TEXTure(cfg)
-            background = torch.Tensor([1, 1, 1]).to(trainer.device)
-
-            # for theta in [60, 90, ]
-            outputs = trainer.mesh_model.render(
-                theta=math.radians(60),
-                phi=math.radians(50),
-                radius=1.5,
-                background=background
-            )
-
-            depth_render = outputs['depth']
-            print(depth_render)
-            torchvision.utils.save_image(depth_render, "./test.png")
-
-        main()
->>>>>>> 2760c7b8
+#         main()